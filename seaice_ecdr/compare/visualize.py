--- conflicted
+++ resolved
@@ -195,13 +195,8 @@
     _ax = fig.add_subplot(2, 2, 1, projection=map_proj)
 
     # Visualize the comparison conc.
-<<<<<<< HEAD
-    _ax.title.set_text(  # type: ignore[attr-defined]
-        f"{comparison_dataproduct} provided conc",
-=======
     _ax.title.set_text(  # type:ignore[attr-defined]
         f"{comparison_dataproduct} provided conc"
->>>>>>> 87b27888
     )
     _ax.set_xticks([])
     _ax.set_yticks([])
@@ -213,11 +208,7 @@
     )
 
     _ax = fig.add_subplot(2, 2, 2, projection=map_proj)
-<<<<<<< HEAD
-    _ax.title.set_text(  # type: ignore[attr-defined]
-=======
     _ax.title.set_text(  # type:ignore[attr-defined]
->>>>>>> 87b27888
         f"Python calculated conc from {pm_icecon_dataproduct}"
         f" using the {pm_icecon_algorithm} algorithm."
     )
@@ -253,24 +244,6 @@
     comparison_conc_masked = comparison_conc_masked.where(common_validice, 0)
     diff = pm_icecon_conc - comparison_conc_masked
     _ax = fig.add_subplot(2, 2, 3, projection=map_proj)
-<<<<<<< HEAD
-    _ax.title.set_text(  # type: ignore[attr-defined]
-        "Python minus comparison conc",
-    )
-    _ax.set_xticks([])
-    _ax.set_yticks([])
-    _ax.coastlines()  # type: ignore[attr-defined]
-    extent_tuple = (
-        extent[0],
-        extent[1],
-        extent[2],
-        extent[3],
-    )  # for mypy check of plt.imshow() arg
-    plt.imshow(
-        diff.data,
-        cmap="RdBu",
-        extent=extent_tuple,
-=======
     _ax.title.set_text("Python minus comparison conc")  # type:ignore[attr-defined]
     _ax.set_xticks([])
     _ax.set_yticks([])
@@ -279,7 +252,6 @@
         diff.data,
         cmap="RdBu",
         extent=extent,  # type:ignore[arg-type]
->>>>>>> 87b27888
         vmin=-100,
         vmax=100,
     )
@@ -296,11 +268,7 @@
     percent_different = (pixels_different / total_pixels) * 100
 
     _ax = fig.add_subplot(2, 2, 4)
-<<<<<<< HEAD
-    _ax.title.set_text(  # type: ignore[attr-defined]
-=======
     _ax.title.set_text(  # type:ignore[attr-defined]
->>>>>>> 87b27888
         "Histogram of non-zero differences"
         "\n"
         f"{percent_different:.3}% of pixels are different."
