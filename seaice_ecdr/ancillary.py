"""Code for interacting with ancillary data required by the ECDR.

Ancillary fields (e.g., land mask, invalid ice masks, l90c field, etc) required
for ECDR processing are stored in an ancillary NetCDF file that is published
alongside the ECDR.
"""

import datetime as dt
from functools import cache
from pathlib import Path
from typing import Literal, get_args

import numpy as np
import numpy.typing as npt
import pandas as pd
import xarray as xr
from pm_tb_data._types import NORTH, Hemisphere

from seaice_ecdr._types import ECDR_SUPPORTED_RESOLUTIONS
from seaice_ecdr.constants import CDR_ANCILLARY_DIR
from seaice_ecdr.grid_id import get_grid_id
from seaice_ecdr.platforms import PLATFORM_CONFIG, Platform
from seaice_ecdr.platforms.config import N07_PLATFORM

ANCILLARY_SOURCES = Literal["CDRv4", "CDRv5"]


def get_ancillary_filepath(
    *,
    hemisphere: Hemisphere,
    resolution: ECDR_SUPPORTED_RESOLUTIONS,
<<<<<<< HEAD
    ancillary_source: ANCILLARY_SOURCES,
=======
>>>>>>> 6a4c2633
) -> Path:
    grid_id = get_grid_id(
        hemisphere=hemisphere,
        resolution=resolution,
    )

    if ancillary_source == "CDRv5":
        filepath = CDR_ANCILLARY_DIR / f"ecdr-ancillary-{grid_id}.nc"
    elif ancillary_source == "CDRv4":
        filepath = CDR_ANCILLARY_DIR / f"ecdr-ancillary-{grid_id}-v04r00.nc"
    else:
        raise ValueError(f"Unknown ancillary source: {ancillary_source}")

    return filepath


@cache
def get_ancillary_ds(
    *,
    hemisphere: Hemisphere,
    resolution: ECDR_SUPPORTED_RESOLUTIONS,
    ancillary_source: ANCILLARY_SOURCES,
) -> xr.Dataset:
    """Return xr Dataset of ancillary data for this hemisphere/resolution."""
    # TODO: This list could be determined from an examination of
    #       the ancillary directory
    if resolution not in get_args(ECDR_SUPPORTED_RESOLUTIONS):
        raise NotImplementedError(
            "ECDR currently only supports {get_args(ECDR_SUPPORTED_RESOLUTIONS)} resolutions."
        )

    filepath = get_ancillary_filepath(
        hemisphere=hemisphere,
        resolution=resolution,
        ancillary_source=ancillary_source,
    )
    ds = xr.load_dataset(filepath)

    return ds


def bitmask_value_for_meaning(*, var: xr.DataArray, meaning: str):
    if meaning not in var.flag_meanings:
        raise ValueError(f"Could not determine bitmask value for {meaning=}")

    index = var.flag_meanings.split(" ").index(meaning)
    value = var.flag_masks[index]

    return value


def flag_value_for_meaning(*, var: xr.DataArray, meaning: str):
    if meaning not in var.flag_meanings:
        raise ValueError(f"Could not determine flag value for {meaning=}")

    index = var.flag_meanings.split(" ").index(meaning)
    value = var.flag_values[index]

    return value


def get_surfacetype_da(
    *,
    date: dt.date,
    hemisphere: Hemisphere,
    resolution: ECDR_SUPPORTED_RESOLUTIONS,
<<<<<<< HEAD
    ancillary_source: ANCILLARY_SOURCES,
    platform: SUPPORTED_SAT,
=======
>>>>>>> 6a4c2633
) -> xr.DataArray:
    """Return a dataarray with surface type information for this date."""
    ancillary_ds = get_ancillary_ds(
        hemisphere=hemisphere,
        resolution=resolution,
        ancillary_source=ancillary_source,
    )

    xvar = ancillary_ds.variables["x"]
    yvar = ancillary_ds.variables["y"]
    surftypevar = ancillary_ds.variables["surface_type"].copy()
    polehole_surface_type = 100
    if "polehole_bitmask" in ancillary_ds.data_vars.keys():
        polehole_bitmask = ancillary_ds.polehole_bitmask
        platform = PLATFORM_CONFIG.get_platform_by_date(date)
        polehole_bitlabel = f"{platform.id}_polemask"
        polehole_bitvalue = bitmask_value_for_meaning(
            var=polehole_bitmask,
            meaning=polehole_bitlabel,
        )
        polehole_mask = (
            np.bitwise_and(
                polehole_bitmask.data,
                polehole_bitvalue,
            )
            > 0
        )

        surftype_flag_values_arr = np.array(
            (50, 75, polehole_surface_type, 200, 250), dtype=np.uint8
        )
        surftype_flag_meanings_str = "ocean lake polehole_mask coast land"
    else:
        polehole_mask = np.empty(surftypevar.shape, dtype=np.bool_)
        polehole_mask[:] = False
        surftype_flag_values_arr = surftypevar.attrs["flag_values"]
        surftype_flag_meanings_str = surftypevar.attrs["flag_meanings"]

    surftypevar = surftypevar.where(
        ~polehole_mask,
        other=polehole_surface_type,
    )

    surface_mask_da = xr.DataArray(
        name="surface_type_mask",
        data=surftypevar.data,
        dims=["y", "x"],
        coords=dict(
            y=yvar,
            x=xvar,
        ),
        # TODO: get these attrs from ancillary file.
        attrs={
            "grid_mapping": "crs",
            "flag_values": surftype_flag_values_arr,
            "flag_meanings": surftype_flag_meanings_str,
            "standard_name": "area_type",
            "long_name": "Mask for ocean, lake, polehole, coast, and land areas",
            "comment": (
                "Note: Not all of the flag meanings derive from the current list of"
                " acceptable labels for area_type because there are area types in"
                " this field that are not present in that list."
            ),
        },
    )

    # Add the date
    # NOTE: This date variable will NOT have any associated attributes
    #       and will not conform to CF-conventions.
    surface_mask_da = surface_mask_da.expand_dims(time=[pd.to_datetime(date)])

    return surface_mask_da


def nh_polehole_mask(
    *,
    date: dt.date,
    resolution: ECDR_SUPPORTED_RESOLUTIONS,
<<<<<<< HEAD
    sat=None,
    ancillary_source: ANCILLARY_SOURCES,
=======
    platform: Platform | None = None,
>>>>>>> 6a4c2633
) -> xr.DataArray:
    """Return the northern hemisphere pole hole mask for the given date and resolution."""
    ancillary_ds = get_ancillary_ds(
        hemisphere=NORTH,
        resolution=resolution,
        ancillary_source=ancillary_source,
    )

    polehole_bitmask = ancillary_ds.polehole_bitmask

    if platform is None:
        platform = PLATFORM_CONFIG.get_platform_by_date(
            date=date,
        )

    polehole_bitlabel = f"{platform.id}_polemask"
    polehole_bitvalue = bitmask_value_for_meaning(
        var=polehole_bitmask,
        meaning=polehole_bitlabel,
    )

    polehole_mask = (polehole_bitmask & polehole_bitvalue) > 0

    polehole_mask.attrs = dict(
        grid_mapping="crs",
        standard_name="pole_binary_mask",
        long_name="pole mask",
        comment="Mask indicating where pole hole might be",
        units="1",
    )

    return polehole_mask


# def get_smmr_ancillary_filepath(*, hemisphere, ancillary_source: ANCILLARY_SOURCES) -> Path:
def get_daily_ancillary_filepath(
    *, hemisphere, ancillary_source: ANCILLARY_SOURCES
) -> Path:
    """Return filepath to SMMR ancillary NetCDF.

    Contains a day-of-year climatology used for SMMR.
    """
    grid_id = get_grid_id(
        hemisphere=hemisphere,
        # Hard-coded to 25km resolution, which is what we expect for SMMR.
        resolution="25",
    )

    if ancillary_source == "CDRv5":
        filepath = CDR_ANCILLARY_DIR / f"ecdr-ancillary-{grid_id}-smmr-invalid-ice.nc"
    elif ancillary_source == "CDRv4":
        filepath = (
            CDR_ANCILLARY_DIR / f"ecdr-ancillary-{grid_id}-smmr-invalid-ice-v04r00.nc"
        )
    else:
        raise ValueError(f"Unknown smmr ancillary source: {ancillary_source}")

    return filepath


def get_smmr_invalid_ice_mask(
    *,
    date: dt.date,
    hemisphere: Hemisphere,
    resolution: ECDR_SUPPORTED_RESOLUTIONS,
    ancillary_source: ANCILLARY_SOURCES,
) -> xr.DataArray:
    # TODO: Consider using daily instead of monthly icemask for SMMR?  Others?
    # ancillary_file = get_daily_ancillary_filepath(hemisphere=hemisphere, ancillary_source=ancillary_source)
    ancillary_file = get_ancillary_filepath(
        hemisphere=hemisphere,
        resolution=resolution,
        ancillary_source=ancillary_source,
    )

    with xr.open_dataset(ancillary_file) as ds:
        invalid_ice_mask = ds.invalid_ice_mask.copy().astype(bool)

    if "month" in invalid_ice_mask.variable.dims:
        # Monthly ice mask
        month = date.month

        icemask_for_date = invalid_ice_mask.sel(month=month)
        icemask_for_date = icemask_for_date.drop_vars("month")
    elif "doy" in invalid_ice_mask.variable.dims:
        # day-of-year (doy) ice mask
        doy = date.timetuple().tm_yday
        icemask_for_date = invalid_ice_mask.sel(doy=doy)

        # Drop the DOY dim. This is consistent with the other case returned by
        # `get_invalid_ice_mask`, which has `month` as a dimension instead.
        icemask_for_date = icemask_for_date.drop_vars("doy")

    # Ice mask needs to be boolean
    icemask_for_date = icemask_for_date.astype("bool")

    return icemask_for_date


def get_invalid_ice_mask(
    *,
    hemisphere: Hemisphere,
    date: dt.date,
    resolution: ECDR_SUPPORTED_RESOLUTIONS,
<<<<<<< HEAD
    platform: SUPPORTED_SAT,
    ancillary_source: ANCILLARY_SOURCES,
=======
    platform: Platform,
>>>>>>> 6a4c2633
) -> xr.DataArray:
    """Return an invalid ice mask for the given date.

    SMMR (n07) uses a day-of-year based climatology. All other platforms use a
    month-based mask.
    """
    # SMMR / n07 case:
<<<<<<< HEAD
    if platform == "n07":
        # TODO: Daily (SMMR) mask is used at end for cleanup,
        #       but not for initial TB field generation
        # Skip the smmr invalid ice mask for now...
        print("WARNING: Using non-SMMR invalid ice masks")
        # return get_smmr_invalid_ice_mask(hemisphere=hemisphere, date=date, resolution=resolution, ancillary_source=ancillary_source)
=======
    if platform == N07_PLATFORM:
        return get_smmr_invalid_ice_mask(hemisphere=hemisphere, date=date)
>>>>>>> 6a4c2633

    # All other platforms:
    ancillary_ds = get_ancillary_ds(
        hemisphere=hemisphere,
        resolution=resolution,
        ancillary_source=ancillary_source,
    )

    invalid_ice_mask = ancillary_ds.invalid_ice_mask.sel(month=date.month)

    # The invalid ice mask is indexed by month in the ancillary dataset. Drop
    # that coordinate.
    invalid_ice_mask = invalid_ice_mask.drop_vars("month")

    # xarray does not currently permit netCDF files with boolean data type
    # so this array must be explicitly cast as boolean upon being read in.
    invalid_ice_mask = invalid_ice_mask.astype("bool")

    return invalid_ice_mask


def get_ocean_mask(
    *,
    hemisphere: Hemisphere,
    resolution: ECDR_SUPPORTED_RESOLUTIONS,
    ancillary_source: ANCILLARY_SOURCES,
) -> xr.DataArray:
    """Return a binary mask where True values represent `ocean`.

    This mask includes the polehole for NH.
    """
    ancillary_ds = get_ancillary_ds(
        hemisphere=hemisphere,
        resolution=resolution,
        ancillary_source=ancillary_source,
    )

    surface_type = ancillary_ds.surface_type

    ocean_val = flag_value_for_meaning(
        var=surface_type,
        meaning="ocean",
    )

    ocean_mask = surface_type == ocean_val

    ocean_mask.attrs = dict(
        grid_mapping="crs",
        standard_name="ocean_binary_mask",
        long_name="ocean mask",
        comment="Mask indicating where ocean is",
        units="1",
    )

    ocean_mask.encoding = dict(zlib=True)

    return ocean_mask


def get_non_ocean_mask(
    *,
    hemisphere: Hemisphere,
    resolution: ECDR_SUPPORTED_RESOLUTIONS,
    ancillary_source: ANCILLARY_SOURCES,
) -> xr.DataArray:
    """Return a binary mask where True values represent non-ocean pixels.

    This mask includes land, coast, and lake.
    """
    ancillary_ds = get_ancillary_ds(
        hemisphere=hemisphere,
        resolution=resolution,
        ancillary_source=ancillary_source,
    )

    surface_type = ancillary_ds.surface_type

    land_val = flag_value_for_meaning(
        var=surface_type,
        meaning="land",
    )
    coast_val = flag_value_for_meaning(
        var=surface_type,
        meaning="coast",
    )
    lake_val = flag_value_for_meaning(
        var=surface_type,
        meaning="lake",
    )

    non_ocean_mask = (
        (surface_type == land_val)
        | (surface_type == coast_val)
        | (surface_type == lake_val)
    )

    non_ocean_mask.attrs = dict(
        grid_mapping="crs",
        long_name="non-ocean mask",
        comment="Mask indicating where non-ocean is",
        units="1",
    )

    non_ocean_mask.encoding = dict(zlib=True)

    return non_ocean_mask


def get_land90_conc_field(
    *,
    hemisphere: Hemisphere,
    resolution: ECDR_SUPPORTED_RESOLUTIONS,
    ancillary_source: ANCILLARY_SOURCES,
) -> xr.DataArray:
    ancillary_ds = get_ancillary_ds(
        hemisphere=hemisphere,
        resolution=resolution,
        ancillary_source=ancillary_source,
    )

    land90_da = ancillary_ds.l90c

    return land90_da


def get_adj123_field(
    *,
    hemisphere: Hemisphere,
    resolution: ECDR_SUPPORTED_RESOLUTIONS,
    ancillary_source: ANCILLARY_SOURCES,
) -> xr.DataArray:
    ancillary_ds = get_ancillary_ds(
        hemisphere=hemisphere,
        resolution=resolution,
        ancillary_source=ancillary_source,
    )

    adj123_da = ancillary_ds.adj123

    return adj123_da


def get_nt_landmask(
    *,
    hemisphere: Hemisphere,
    resolution: ECDR_SUPPORTED_RESOLUTIONS,
    ancillary_source: ANCILLARY_SOURCES,
) -> npt.NDArray:
    """Returns a numpy array equivalent to that used in the original
    NT code, particularly for the NT land spillover algorithm."""

    ancillary_ds = get_ancillary_ds(
        hemisphere=hemisphere,
        resolution=resolution,
        ancillary_source=ancillary_source,
    )
    if "cdrv4_landmask" in ancillary_ds.variables.keys():
        return np.array(ancillary_ds.variables["cdrv4_nt_landmask"])

    # If a landmask field like that used in CDRv4 is not available in
    # the ancillary field, create it
    raise RuntimeError("gen_cdrv4_nt_landmask() not yet implemented.")
    # cdrv4_nt_landmask = gen_cdrv4_nt_landmask(
    #     ancillary_ds=ancillary_ds,
    # )

    # return cdrv4_nt_landmask


def get_nt_shoremap(
    *,
    hemisphere: Hemisphere,
    resolution: ECDR_SUPPORTED_RESOLUTIONS,
    ancillary_source: ANCILLARY_SOURCES,
) -> npt.NDArray:
    """Returns a numpy array equivalent to that used in the original
    NT code, particularly for the NT land spillover algorithm."""

    ancillary_ds = get_ancillary_ds(
        hemisphere=hemisphere,
        resolution=resolution,
        ancillary_source=ancillary_source,
    )
    if "cdrv4_nt_shoremap" in ancillary_ds.variables.keys():
        return np.array(ancillary_ds.variables["cdrv4_nt_shoremap"])

    # If a shoremap field like that used in CDRv4 is not available in
    # the ancillary field, create it
    raise RuntimeError("gen_cdrv4_nt_shoremap() not yet implemented.")
    # cdrv4_nt_shoremap = gen_cdrv4_nt_shoremap(
    #     ancillary_ds=ancillary_ds,
    # )

    # return cdrv4_nt_shoremap


def get_nt_minic(
    *,
    hemisphere: Hemisphere,
    resolution: ECDR_SUPPORTED_RESOLUTIONS,
    ancillary_source: ANCILLARY_SOURCES,
) -> npt.NDArray:
    """Returns a numpy array equivalent to that used in the original
    NT code, particularly for the NT land spillover algorithm."""

    ancillary_ds = get_ancillary_ds(
        hemisphere=hemisphere,
        resolution=resolution,
        ancillary_source=ancillary_source,
    )
    if "cdrv4_nt_minic" in ancillary_ds.variables.keys():
        return np.array(ancillary_ds.variables["cdrv4_nt_minic"])

    # If a minic field like that used in CDRv4 is not available in
    # the ancillary field, create it
    raise RuntimeError("gen_cdrv4_nt_minic() not yet implemented.")
    # cdrv4_nt_minic = gen_cdrv4_nt_minic(
    #     ancillary_ds=ancillary_ds,
    # )

    # return cdrv4_nt_minic


def get_empty_ds_with_time(
    *,
    hemisphere: Hemisphere,
    resolution: ECDR_SUPPORTED_RESOLUTIONS,
    date: dt.date,
    ancillary_source: ANCILLARY_SOURCES,
) -> xr.Dataset:
    """Return an "empty" xarray dataset with x, y, crs, and time set."""
    ancillary_ds = get_ancillary_ds(
        hemisphere=hemisphere,
        resolution=resolution,
        ancillary_source=ancillary_source,
    )

    time_as_int = (date - dt.date(1970, 1, 1)).days
    time_da = xr.DataArray(
        name="time",
        data=[int(time_as_int)],
        dims=["time"],
        attrs={
            "standard_name": "time",
            "long_name": "ANSI date",
            "calendar": "standard",
            "axis": "T",
            "units": "days since 1970-01-01",
            "coverage_content_type": "coordinate",
            "valid_range": [int(0), int(30000)],
        },
    )

    return_ds = xr.Dataset(
        data_vars=dict(
            x=ancillary_ds.x,
            y=ancillary_ds.y,
            crs=ancillary_ds.crs,
            time=time_da,
        ),
    )

    return return_ds<|MERGE_RESOLUTION|>--- conflicted
+++ resolved
@@ -29,10 +29,7 @@
     *,
     hemisphere: Hemisphere,
     resolution: ECDR_SUPPORTED_RESOLUTIONS,
-<<<<<<< HEAD
-    ancillary_source: ANCILLARY_SOURCES,
-=======
->>>>>>> 6a4c2633
+    ancillary_source: ANCILLARY_SOURCES,
 ) -> Path:
     grid_id = get_grid_id(
         hemisphere=hemisphere,
@@ -99,11 +96,7 @@
     date: dt.date,
     hemisphere: Hemisphere,
     resolution: ECDR_SUPPORTED_RESOLUTIONS,
-<<<<<<< HEAD
-    ancillary_source: ANCILLARY_SOURCES,
-    platform: SUPPORTED_SAT,
-=======
->>>>>>> 6a4c2633
+    ancillary_source: ANCILLARY_SOURCES,
 ) -> xr.DataArray:
     """Return a dataarray with surface type information for this date."""
     ancillary_ds = get_ancillary_ds(
@@ -182,12 +175,8 @@
     *,
     date: dt.date,
     resolution: ECDR_SUPPORTED_RESOLUTIONS,
-<<<<<<< HEAD
-    sat=None,
-    ancillary_source: ANCILLARY_SOURCES,
-=======
+    ancillary_source: ANCILLARY_SOURCES,
     platform: Platform | None = None,
->>>>>>> 6a4c2633
 ) -> xr.DataArray:
     """Return the northern hemisphere pole hole mask for the given date and resolution."""
     ancillary_ds = get_ancillary_ds(
@@ -292,12 +281,8 @@
     hemisphere: Hemisphere,
     date: dt.date,
     resolution: ECDR_SUPPORTED_RESOLUTIONS,
-<<<<<<< HEAD
-    platform: SUPPORTED_SAT,
-    ancillary_source: ANCILLARY_SOURCES,
-=======
+    ancillary_source: ANCILLARY_SOURCES,
     platform: Platform,
->>>>>>> 6a4c2633
 ) -> xr.DataArray:
     """Return an invalid ice mask for the given date.
 
@@ -305,18 +290,12 @@
     month-based mask.
     """
     # SMMR / n07 case:
-<<<<<<< HEAD
-    if platform == "n07":
+    if platform == N07_PLATFORM:
         # TODO: Daily (SMMR) mask is used at end for cleanup,
         #       but not for initial TB field generation
         # Skip the smmr invalid ice mask for now...
         print("WARNING: Using non-SMMR invalid ice masks")
-        # return get_smmr_invalid_ice_mask(hemisphere=hemisphere, date=date, resolution=resolution, ancillary_source=ancillary_source)
-=======
-    if platform == N07_PLATFORM:
-        return get_smmr_invalid_ice_mask(hemisphere=hemisphere, date=date)
->>>>>>> 6a4c2633
-
+        # return get_smmr_invalid_ice_mask(hemisphere=hemisphere, date=date)
     # All other platforms:
     ancillary_ds = get_ancillary_ds(
         hemisphere=hemisphere,
