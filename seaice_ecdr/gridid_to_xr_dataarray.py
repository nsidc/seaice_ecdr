"""Generate xarray data set from a gridid.

gridid_to_xr_dataset

Return an xarray dataset with appropriate geolocation variables for
a given NSIDC gridid
"""


import datetime as dt
from typing import Dict, Union

import numpy as np
import xarray as xr
from loguru import logger


def get_dataset_for_gridid(gridid, grid_date, return_dataset=True):
    """Return xarray dataset.

    with appropriate geolocation dataarrays:
        x
        y
        time
        crs

    Because none of these need compression, no 'encoding' dictionary is
    returned

    valid gridids are:
        psn3.125 psn6.25 psn12.5 psn25
        pss3.125 pss6.25 pss12.5 pss25
        e2n3.125 e2n6.25 e2n12.5 e2n25
        e2s3.125 e2s6.25 e2s12.5 e2s25

        More can be added easily
    """
    if return_dataset:
        logger.info(
            f"Creating georeferenced dataset on {gridid} grid for {grid_date}"
        )  # noqa
    crs_attrs: Dict[str, Union[str, float]] = {}

    # CRS for polar stereo grids
    if gridid[:2] == "ps":
        crs_attrs["grid_mapping_name"] = "polar_stereographic"
        crs_attrs["false_easting"] = 0.0
        crs_attrs["false_northing"] = 0.0
        crs_attrs["semi_major_axis"] = 6378273.0
        crs_attrs["inverse_flattening"] = 298.279411123064
        if "psn" in gridid:
            # Note: two attrs will need resolution-based updates:
            #  long_name
            #  GeoTransform
            xleft = -3850000.0
            xright = 3750000.0
            ytop = 5850000.0
            ybottom = -5350000.0
            crs_attrs["long_name"] = "NSIDC_NH_PolarStereo_{res_km}km"
            crs_attrs["straight_vertical_longitude_from_pol"] = -45.0
            crs_attrs["latitude_of_projection_origin"] = 90.0
            crs_attrs["standard_parallel"] = 70.0
            crs_attrs[
                "proj4text"
            ] = "+proj=stere +lat_0=90 +lat_ts=70 +lon_0=-45 +k=1 +x_0=0 +y_0=0 +a=6378273 +b=6356889.449 +units=m +no_defs"  # noqa
            crs_attrs["srid"] = "urn:ogc:def:crs:EPSG::3411"
            crs_attrs[
                "crs_wkt"
            ] = 'PROJCS["NSIDC Sea Ice Polar Stereographic North",GEOGCS["Unspecified datum based upon the Hughes 1980 ellipsoid",DATUM["Not_specified_based_on_Hughes_1980_ellipsoid"’,SPHEROID["Hughes 1980",6378273,298.279411123061,AUTHORITY["EPSG","7058"]],AUTHORITY["EPSG","6054"]],PRIMEM["Greenwich",0,AUTHORITY["EPSG","8901"]],UNIT["degree",0.0174532925199433,AUTHORITY["EPSG","9122"]],AUTHORITY["EPSG","4054"]],PROJECTION["Polar_Stereographic"],PARAMETER["latitude_of_origin",70],PARAMETER["central_meridian",-45],PARAMETER["scale_factor",1],PARAMETER["false_easting",0],PARAMETER["false_northing",0],UNIT["metre",1,AUTHORITY["EPSG","9001"]],AXIS["X",EAST],AXIS["Y",NORTH],AUTHORITY["EPSG","3411"]]'  # noqa
            crs_attrs["GeoTransform"] = "{xleft} {res_m} 0 {ytop} 0 -{res_m}"
        if "pss" in gridid:
            # Note: two attrs will need resolution-based updates:
            #  long_name
            #  GeoTransform
            xleft = -3950000.0
            xright = 3950000.0
            ytop = 4350000.0
            ybottom = -3950000.0
            crs_attrs["long_name"] = "NSIDC_SH_PolarStereo_{res_km}km"
            crs_attrs["straight_vertical_longitude_from_pol"] = 0.0
            crs_attrs["latitude_of_projection_origin"] = -90.0
            crs_attrs["standard_parallel"] = -70.0
            crs_attrs[
                "proj4text"
            ] = "+proj=stere +lat_0=-90 +lat_ts=-70 +lon_0=0 +k=1 +x_0=0 +y_0=0 +a=6378273 +b=6356889.449 +units=m +no_defs"  # noqa
            crs_attrs["srid"] = "urn:ogc:def:crs:EPSG::3412"
            crs_attrs[
                "crs_wkt"
            ] = 'PROJCS["NSIDC Sea Ice Polar Stereographic South",GEOGCS["Unspecified datum based upon the Hughes 1980 ellipsoid",DATUM["Not_specified_based_on_Hughes_1980_ellipsoid",SPHEROID["Hughes 1980",6378273,298.279411123061,AUTHORITY["EPSG","7058"]],AUTHORITY["EPSG","6054"]],PRIMEM["Greenwich",0,AUTHORITY["EPSG","8901"]],UNIT["degree",0.0174532925199433,AUTHORITY["EPSG","9122"]],AUTHORITY["EPSG","4054"]],PROJECTION["Polar_Stereographic"],PARAMETER["latitude_of_origin",-70],PARAMETER["central_meridian",0],PARAMETER["scale_factor",1],PARAMETER["false_easting",0],PARAMETER["false_northing",0],UNIT["metre",1,AUTHORITY["EPSG","9001"]],AXIS["X",EAST],AXIS["Y",NORTH],AUTHORITY["EPSG","3412"]]'  # noqa
            crs_attrs["GeoTransform"] = "{xleft} {res_m} 0 {ytop} 0 -{res_m}"

    elif gridid[:3] == "e2t":
        xleft = -17367530.44
        xright = 17367530.44
        ytop = 6756820.2
        ybottom = -6756820.2
        crs_attrs["long_name"] = "NSIDC_EASE2_T{res_km}km"
        crs_attrs["grid_mapping_name"] = "lambert_cylindrical_equal_area"
        crs_attrs["longitude_of_central_meridian"] = 0.0
        crs_attrs["standard_parallel"] = 30.0
        crs_attrs["false_easting"] = 0.0
        crs_attrs["false_northing"] = 0.0
        crs_attrs["semi_major_axis"] = 6378137.0
        crs_attrs["inverse_flattening"] = 298.257223563
        crs_attrs[
            "proj4text"
        ] = "+proj=cea +lon_0=0 +lat_ts=30 +x_0=0 +y_0=0 +ellps=WGS84 +towgs84=0,0,0,0,0,0,0 +units=m +no_defs"  # noqa
        crs_attrs["srid"] = "urn:ogc:def:crs:EPSG::6933"
        crs_attrs[
            "crs_wkt"
        ] = 'PROJCS["unnamed",GEOGCS["WGS 84",DATUM["WGS_1984",SPHEROID["WGS 84",6378137,298.257223563,AUTHORITY["EPSG","7030"]],TOWGS84[0,0,0,0,0,0,0],AUTHORITY["EPSG","6326"]],PRIMEM["Greenwich",0,AUTHORITY["EPSG","8901"]],UNIT["degree",0.0174532925199433,AUTHORITY["EPSG","9108"]],AUTHORITY["EPSG","4326"]],PROJECTION["Cylindrical_Equal_Area"],PARAMETER["standard_parallel_1",30],PARAMETER["central_meridian",0],PARAMETER["false_easting",0],PARAMETER["false_northing",0],UNIT["Meter",1],AUTHORITY["epsg","6933"]]'  # noqa
        crs_attrs[
            "GeoTransform"
        ] = "-17367530.44 {res_tkm} 0 6756820.2 0 -{res_tkm}"  # noqa

    elif gridid[:2] == "e2":
        xleft = -9000000.0
        xright = 9000000.0
        ytop = 9000000.0
        ybottom = -9000000.0
        crs_attrs["grid_mapping_name"] = "lambert_azimuthal_equal_area"
        crs_attrs["longitude_of_projection"] = 0.0
        crs_attrs["false_easting"] = 0.0
        crs_attrs["false_northing"] = 0.0
        crs_attrs["semi_major_axis"] = 6378137.0
        crs_attrs["inverse_flattening"] = 298.257223563
        crs_attrs["GeoTransform"] = "-9000000 {res_m} 0 9000000 0 -{res_m}"

        if gridid[:3] == "e2n":
            crs_attrs["long_name"] = "NSIDC_EASE2_N{res_km}km"
            crs_attrs["latitude_of_projection_origin"] = 90.0
            crs_attrs[
                "proj4text"
            ] = "+proj=laea +lat_0=90 +lon_0=0 +x_0=0 +y_0=0 +ellps=WGS84 +towgs84=0,0,0,0,0,0,0 +units=m +no_defs"  # noqa
            crs_attrs["srid"] = "urn:ogc:def:crs:EPSG::6931"
            crs_attrs[
                "crs_wkt"
            ] = 'PROJCS["unnamed",GEOGCS["WGS 84",DATUM["WGS_1984",SPHEROID["WGS 84",6378137,298.257223563,AUTHORITY["EPSG","7030"]],TOWGS84[0,0,0,0,0,0,0],AUTHORITY["EPSG","6326"]],PRIMEM["Greenwich",0,AUTHORITY["EPSG","8901"]],UNIT["degree",0.0174532925199433,AUTHORITY["EPSG","9108"]],AUTHORITY["EPSG","4326"]],PROJECTION["Lambert_Azimuthal_Equal_Area"],PARAMETER["latitude_of_center",90],PARAMETER["longitude_of_center",0],PARAMETER["false_easting",0],PARAMETER["false_northing",0],UNIT["Meter",1],AUTHORITY["epsg","6931"]]atitude_of_center",90],PARAMETER["longitude_of_center",0],PARAMETER["false_easting",0],PARAMETER["false_northing",0],UNIT["Meter",1],AUTHORITY["epsg","6931"]]'  # noqa
        elif gridid[:3] == "e2s":
            crs_attrs["long_name"] = "NSIDC_EASE2_S{res_km}km"
            crs_attrs["latitude_of_projection_origin"] = -90.0
            crs_attrs[
                "proj4text"
            ] = "+proj=laea +lat_0=-90 +lon_0=0 +x_0=0 +y_0=0 +ellps=WGS84 +towgs84=0,0,0,0,0,0,0 +units=m +no_defs"  # noqa
            crs_attrs["srid"] = "urn:ogc:def:crs:EPSG::6932"
            crs_attrs[
                "crs_wkt"
            ] = 'PROJCS["unnamed",GEOGCS["WGS 84",DATUM["WGS_1984",SPHEROID["WGS 84",6378137,298.257223563,AUTHORITY["EPSG","7030"]],TOWGS84[0,0,0,0,0,0,0],AUTHORITY["EPSG","6326"]],PRIMEM["Greenwich",0,AUTHORITY["EPSG","8901"]],UNIT["degree",0.0174532925199433,AUTHORITY["EPSG","9108"]],AUTHORITY["EPSG","4326"]],PROJECTION["Lambert_Azimuthal_Equal_Area"],PARAMETER["latitude_of_center",-90],PARAMETER["longitude_of_center",0],PARAMETER["false_easting",0],PARAMETER["false_northing",0],UNIT["Meter",1],AUTHORITY["epsg","6932"]]'  # noqa
        else:
            raise ValueError(f"Could not determine EASE2 hemisphere: {gridid}")

    res_km = gridid[3:]
    res_m = int(float(res_km) * 1000)
<<<<<<< HEAD
    crs_attrs["long_name"] = crs_attrs["long_name"].format(res_km=res_km)
    if gridid[:3] == "e2t":
        res_m = 1.0010104 * res_m
        res_tkm = 1.0010104 * float(res_km)
        crs_attrs["GeoTransform"] = crs_attrs["GeoTransform"].format(
=======
    crs_attrs['long_name'] = crs_attrs['long_name'].format(  # type: ignore
        res_km=res_km
    )
    if gridid[:3] == 'e2t':
        res_m = 1.0010104 * res_m  # type: ignore
        res_tkm = 1.0010104 * float(res_km)
        crs_attrs['GeoTransform'] = crs_attrs['GeoTransform'].format(  # type: ignore
>>>>>>> 26684a89
            res_km=res_km,
            res_tkm=res_tkm,
            xleft=xleft,
            ytop=ytop,
        )
    else:
<<<<<<< HEAD
        crs_attrs["GeoTransform"] = crs_attrs["GeoTransform"].format(
=======
        crs_attrs['GeoTransform'] = crs_attrs['GeoTransform'].format(  # type: ignore
>>>>>>> 26684a89
            res_km=res_km,
            res_m=res_m,
            xleft=xleft,
            ytop=ytop,
        )

    xdim = int(np.round((xright - xleft) / res_m))
    ydim = int(np.round((ytop - ybottom) / res_m))

    xleft_center = xleft + res_m / 2
    xright_center = xright - res_m / 2
    ytop_center = ytop - res_m / 2
    ybottom_center = ybottom + res_m / 2

    xs = np.linspace(xleft_center, xright_center, num=xdim)
    ys = np.linspace(ytop_center, ybottom_center, num=ydim)

    x_da = xr.DataArray(
        name="x",
        data=xs,
        dims=["x"],
        attrs={
            "standard_name": "projection_x_coordinate",
            "long_name": "x",
            "axis": "X",
            "units": "meters",
            "coverage_content_type": "coordinate",
            "valid_range": [xleft, xright],
            "actual_range": [xleft_center, xright_center],
        },
    )

    y_da = xr.DataArray(
        name="y",
        data=ys,
        dims=["y"],
        attrs={
            "standard_name": "projection_y_coordinate",
            "long_name": "y",
            "axis": "Y",
            "units": "meters",
            "coverage_content_type": "coordinate",
            "valid_range": [ybottom, ytop],
            "actual_range": [ybottom_center, ytop_center],
        },
    )

    time_as_int = (grid_date - dt.date(1970, 1, 1)).days
    time_da = xr.DataArray(
        name="time",
        data=[int(time_as_int)],
        dims=["time"],
        attrs={
            "standard_name": "time",
            "long_name": "ANSI date",
            "calendar": "standard",
            "axis": "T",
            "units": "days since 1970-01-01",
            "coverage_content_type": "coordinate",
            "valid_range": [int(0), int(30000)],
        },
    )

    crs_da = xr.DataArray(
        name="crs",
        data="a",
        attrs=crs_attrs,
    )

    if return_dataset:
        ds = xr.Dataset(
            data_vars={
                "crs": crs_da,
                "time": time_da,
                "y": y_da,
                "x": x_da,
            },
            attrs={
                "description": f"Geolocation for gridid {gridid}",
            },
        )

        return ds
    else:
        return {
            "crs": crs_da,
            "time": time_da,
            "y": y_da,
            "x": x_da,
        }


if __name__ == "__main__":
    import sys

    try:
        gridid = sys.argv[1]
    except IndexError:
        gridid = "psn25"
        print(f"Using default gridid: {gridid}")

    try:
        grid_date = dt.datetime.strptime(sys.argv[2], "%Y%m%d").date()
    except IndexError:
        grid_date = dt.date(1970, 1, 1)
        print(f"Using default grid_date: {grid_date}")

    if len(sys.argv) > 2:
        add_random_field = True
    else:
        add_random_field = False

    ds = get_dataset_for_gridid(gridid, grid_date)

    if add_random_field:
        # Generate an appropriate time value
        sample_date = dt.date(2022, 12, 25)
        time_units = ds.variables["time"].attrs["units"]
        assert "days since" in time_units
        ref_date_str = time_units.split()[2]
        ref_date = dt.datetime.strptime(ref_date_str, "%Y-%m-%d").date()
        sample_date_value = (sample_date - ref_date).days

        old_time = ds.coords["time"]
        orig_x = ds.coords["x"]
        orig_y = ds.coords["y"]
        new_time = xr.DataArray(
            name=old_time.name,
            data=[int(sample_date_value)],
            dims=old_time.dims,
            attrs=old_time.attrs,
        )

        ds = ds.assign_coords(
            {
                "time": new_time,
                "y": orig_y,
                "x": orig_x,
            }
        )

        xdim = np.size(ds.variables["x"].data)
        ydim = np.size(ds.variables["y"].data)

        # Generate random data
        # field = np.random.randn(1, ydim, xdim)
        field = np.zeros((1, ydim, xdim))
        yvals, xvals = np.meshgrid(ds.variables["x"].data, ds.variables["y"].data)
        field[0, :, :] = xvals[:, :] + yvals[:, :]

        ds["sample_field"] = (
            ("time", "y", "x"),
            field,
            {
                "_FillValue": 0.0,
                "grid_mapping": "crs",
                "sample_field_attr_1": "attribute 1",
                "sample_field_attr_2": 2.0,
                "sample_field_attr_3": [int(3), int(3333)],
                "sample_field_attr_4": [np.int16(4), np.int16(44)],
                "sample_field_attr_5": [np.int16(5), np.float32(55)],
                "sample_field_attr_6": [np.float64(6), np.float64(66)],
            },
            {
                "zlib": True,
            },
        )
        ds.attrs["comment"] = "This version has a sample data field"

    try:
        ofn = f"geolocation_{gridid}.nc"
        ds.to_netcdf(ofn, unlimited_dims=["time"])
        print(f"Wrote: {ofn}")
    except AttributeError:
        print("No dataset returned")

    print("Finished")<|MERGE_RESOLUTION|>--- conflicted
+++ resolved
@@ -151,32 +151,18 @@
 
     res_km = gridid[3:]
     res_m = int(float(res_km) * 1000)
-<<<<<<< HEAD
     crs_attrs["long_name"] = crs_attrs["long_name"].format(res_km=res_km)
     if gridid[:3] == "e2t":
         res_m = 1.0010104 * res_m
         res_tkm = 1.0010104 * float(res_km)
         crs_attrs["GeoTransform"] = crs_attrs["GeoTransform"].format(
-=======
-    crs_attrs['long_name'] = crs_attrs['long_name'].format(  # type: ignore
-        res_km=res_km
-    )
-    if gridid[:3] == 'e2t':
-        res_m = 1.0010104 * res_m  # type: ignore
-        res_tkm = 1.0010104 * float(res_km)
-        crs_attrs['GeoTransform'] = crs_attrs['GeoTransform'].format(  # type: ignore
->>>>>>> 26684a89
             res_km=res_km,
             res_tkm=res_tkm,
             xleft=xleft,
             ytop=ytop,
         )
     else:
-<<<<<<< HEAD
         crs_attrs["GeoTransform"] = crs_attrs["GeoTransform"].format(
-=======
-        crs_attrs['GeoTransform'] = crs_attrs['GeoTransform'].format(  # type: ignore
->>>>>>> 26684a89
             res_km=res_km,
             res_m=res_m,
             xleft=xleft,
