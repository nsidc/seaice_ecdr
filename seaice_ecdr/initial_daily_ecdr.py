"""Create the initial daily ECDR file.

Notes:

* `idecdr` is shorthand for == "Initial Daily ECDR"
"""

import datetime as dt
import sys
import traceback
from pathlib import Path
<<<<<<< HEAD
from typing import TypedDict, get_args, Iterable, cast
from functools import cache
=======
from typing import Iterable, TypedDict, cast, get_args
>>>>>>> 21fd88d3

import click
import numpy as np
import numpy.typing as npt
import pm_icecon.bt.compute_bt_ic as bt
import pm_icecon.bt.params.ausi_amsr2 as pmi_bt_params
import pm_icecon.nt.compute_nt_ic as nt
import pm_icecon.nt.params.amsr2 as nt_amsr2_params
import xarray as xr
from loguru import logger
from pm_icecon.bt.fields import get_bootstrap_fields
from pm_icecon.constants import DEFAULT_FLAG_VALUES
from pm_icecon.fill_polehole import fill_pole_hole
from pm_icecon.interpolation import spatial_interp_tbs
from pm_icecon.land_spillover import apply_nt2_land_spillover
from pm_icecon.nt._types import NasateamGradientRatioThresholds
from pm_icecon.nt.tiepoints import NasateamTiePoints
from pm_icecon.util import date_range, standard_output_filename
from pm_tb_data._types import NORTH, SOUTH, Hemisphere
from pm_tb_data.fetch.au_si import AU_SI_RESOLUTIONS, get_au_si_tbs

from seaice_ecdr.cli.util import datetime_to_date
from seaice_ecdr.constants import INITIAL_DAILY_OUTPUT_DIR
from seaice_ecdr.gridid_to_xr_dataarray import get_dataset_for_gridid
from seaice_ecdr.land_spillover import load_or_create_land90_conc, read_adj123_file
from seaice_ecdr.masks import psn_125_near_pole_hole_mask
<<<<<<< HEAD
from seaice_ecdr.cli.util import datetime_to_date
from seaice_ecdr.constants import STANDARD_BASE_OUTPUT_DIR

=======
>>>>>>> 21fd88d3

EXPECTED_TB_NAMES = ("h18", "v18", "v23", "h36", "v36")


def cdr_bootstrap(
    date: dt.date,
    tb_v37: npt.NDArray,
    tb_h37: npt.NDArray,
    tb_v19: npt.NDArray,
    tb_v22: npt.NDArray,
    bt_coefs,
    missing_flag_value: float,
):
    """Generate the raw bootstrap concentration field."""
    wtp_37v = bt_coefs["bt_wtp_v37"]
    wtp_37h = bt_coefs["bt_wtp_h37"]
    wtp_19v = bt_coefs["bt_wtp_v19"]

    itp_37v = bt_coefs["bt_itp_v37"]
    itp_37h = bt_coefs["bt_itp_h37"]
    itp_19v = bt_coefs["bt_itp_v19"]

    bt_conc = bt.calc_bootstrap_conc(
        tb_v37=tb_v37,
        tb_h37=tb_h37,
        tb_v19=tb_v19,
        wtp_37v=wtp_37v,
        wtp_37h=wtp_37h,
        wtp_19v=wtp_19v,
        itp_37v=itp_37v,
        itp_37h=itp_37h,
        itp_19v=itp_19v,
        line_37v37h=bt_coefs["vh37_lnline"],
        line_37v19v=bt_coefs["v1937_lnline"],
        ad_line_offset=bt_coefs["ad_line_offset"],
        maxic_frac=bt_coefs["maxic"],
        missing_flag_value=missing_flag_value,
    )

    return bt_conc


def cdr_nasateam(
    date: dt.date,
    tb_h19: npt.NDArray,
    tb_v37: npt.NDArray,
    tb_v19: npt.NDArray,
    nt_tiepoints: NasateamTiePoints,
) -> npt.NDArray:
    """Generate the raw NASA Team concentration field."""
    # Compute the NASA Team conc field
    # Note that concentrations from nasateam may be >100%
    nt_pr_1919 = nt.compute_ratio(tb_v19, tb_h19)
    nt_gr_3719 = nt.compute_ratio(tb_v37, tb_v19)
    nt_conc = nt.calc_nasateam_conc(
        pr_1919=nt_pr_1919,
        gr_3719=nt_gr_3719,
        tiepoints=nt_tiepoints,
    )

    return nt_conc


def get_bt_tb_mask(
    tb_v37,
    tb_h37,
    tb_v19,
    tb_v22,
    mintb,
    maxtb,
    tb_data_mask_function,
):
    """Determine TB mask per Bootstrap algorithm's criteria."""
    bt_tb_mask = tb_data_mask_function(
        tbs=(
            tb_v37,
            tb_h37,
            tb_v19,
            tb_v22,
        ),
        min_tb=mintb,
        max_tb=maxtb,
    )

    try:
        assert tb_v37.shape == tb_h37.shape
        assert tb_v37.shape == tb_v22.shape
        assert tb_v37.shape == tb_v19.shape
        assert tb_v37.shape == bt_tb_mask.shape
    except AssertionError as e:
        raise ValueError(f"Mismatched shape error in get_bt_tb_mask\n{e}")

    return bt_tb_mask


class NtCoefs(TypedDict):
    nt_tiepoints: NasateamTiePoints
    nt_gradient_thresholds: NasateamGradientRatioThresholds


def calculate_bt_nt_cdr_raw_conc(
    date: dt.date,
    tb_h19: npt.NDArray,
    tb_v37: npt.NDArray,
    tb_h37: npt.NDArray,
    tb_v19: npt.NDArray,
    tb_v22: npt.NDArray,
    bt_coefs: dict,
    nt_coefs: NtCoefs,
    missing_flag_value: float | int,
) -> tuple[npt.NDArray, npt.NDArray, npt.NDArray]:
    """Run the CDR algorithm."""
    # First, get bootstrap conc.
    bt_conc = cdr_bootstrap(
        date,
        tb_v37,
        tb_h37,
        tb_v19,
        tb_v22,
        bt_coefs,
        missing_flag_value,
    )

    # Next, get nasateam conc. Note that concentrations from nasateam may be
    # >100%.
    nt_conc = cdr_nasateam(
        date,
        tb_h19,
        tb_v37,
        tb_v19,
        nt_coefs["nt_tiepoints"],
    )

    # Now calculate CDR SIC
    is_bt_seaice = (bt_conc > 0) & (bt_conc <= 100)
    use_nt_values = (nt_conc > bt_conc) & is_bt_seaice
    # Note: Here, values without sea ice (because no TBs) have val np.nan
    cdr_conc = bt_conc.copy()
    cdr_conc[use_nt_values] = nt_conc[use_nt_values]

    return bt_conc, nt_conc, cdr_conc


def _setup_ecdr_ds(
    *,
    date: dt.date,
    xr_tbs: xr.Dataset,
    hemisphere: Hemisphere,
    resolution: AU_SI_RESOLUTIONS,
) -> xr.Dataset:
    # Initialize geo-referenced xarray Dataset
    grid_id = _get_grid_id(
        hemisphere=hemisphere,
        resolution=resolution,
    )

    ecdr_ide_ds = get_dataset_for_gridid(grid_id, date)

    # Set initial global attributes
    ecdr_ide_ds.attrs["description"] = "Initial daily cdr conc file"

    # Note: these attributes should probably go with
    #       a variable named "CDR_parameters" or similar
    ecdr_ide_ds.attrs["grid_id"] = grid_id
    ecdr_ide_ds.attrs["date"] = date.strftime("%Y-%m-%d")
    ecdr_ide_ds.attrs["missing_value"] = DEFAULT_FLAG_VALUES.missing

    file_date = dt.date(1970, 1, 1) + dt.timedelta(
        days=int(ecdr_ide_ds.variables["time"].data)
    )
    ecdr_ide_ds.attrs["time_coverage_start"] = str(
        dt.datetime(file_date.year, file_date.month, file_date.day, 0, 0, 0)
    )
    ecdr_ide_ds.attrs["time_coverage_end"] = str(
        dt.datetime(file_date.year, file_date.month, file_date.day, 23, 59, 59)
    )

    # Move TBs to ecdr_ds
    for tbname in EXPECTED_TB_NAMES:
        tb_varname = f"{tbname}_day"
        tbdata = xr_tbs.variables[tbname].data
        freq = tbname[1:]
        pol = tbname[:1]
        tb_longname = f"Daily TB {freq}{pol} from AU_SI{resolution}"
        tb_units = "K"
        ecdr_ide_ds[tb_varname] = (
            ("y", "x"),
            tbdata,
            {
                "_FillValue": 0,
                "grid_mapping": "crs",
                "standard_name": "brightness_temperature",
                "long_name": tb_longname,
                "units": tb_units,
                "valid_range": [np.float64(10.0), np.float64(350.0)],
            },
            {
                "zlib": True,
            },
        )

    return ecdr_ide_ds


def _get_grid_id(*, hemisphere: Hemisphere, resolution: AU_SI_RESOLUTIONS) -> str:
    # Set the gridid
    if hemisphere == NORTH and resolution == "12":
        gridid = "psn12.5"
    elif hemisphere == SOUTH and resolution == "12":
        gridid = "pss12.5"
    else:
        raise RuntimeError(
            f"Could not determine gridid from:\n" f"{hemisphere} and {resolution}"
        )

    return gridid


def compute_initial_daily_ecdr_dataset(
    *,
    date: dt.date,
    hemisphere: Hemisphere,
    resolution: AU_SI_RESOLUTIONS,
    xr_tbs: xr.Dataset,
    fill_the_pole_hole: bool = False,
) -> xr.Dataset:
    """Create intermediate daily ECDR xarray dataset.

    Returns an xarray Dataset with CDR concentration and other fields required
    to produce a final, temporally interpolated CDR NetCDF file.

    TODO: more details/type definition/model for the various output data
    fields. Its difficult to understand what's in the resulting dataset without
    manually inspecting the result of running this code.
    """
    ecdr_ide_ds = _setup_ecdr_ds(
        date=date,
        xr_tbs=xr_tbs,
        resolution=resolution,
        hemisphere=hemisphere,
    )

    # Spatially interpolate the brightness temperatures
    for tbname in EXPECTED_TB_NAMES:
        tb_day_name = f"{tbname}_day"
        tb_si_varname = f"{tb_day_name}_si"
        tb_si_data = spatial_interp_tbs(ecdr_ide_ds[tb_day_name].data)
        tb_si_longname = f"Spatially interpolated {ecdr_ide_ds[tb_day_name].long_name}"
        tb_units = "K"
        ecdr_ide_ds[tb_si_varname] = (
            ("y", "x"),
            tb_si_data,
            {
                "_FillValue": 0,
                "grid_mapping": "crs",
                "standard_name": "brightness_temperature",
                "long_name": tb_si_longname,
                "units": tb_units,
                "valid_range": [np.float64(10.0), np.float64(350.0)],
            },
            {
                "zlib": True,
            },
        )

    # Set up the spatial interpolation bitmask field where the various
    # TB fields were interpolated
    ydim, xdim = ecdr_ide_ds["h18_day_si"].data.shape
    spatint_bitmask_arr = np.zeros((ydim, xdim), dtype=np.uint8)
    tb_spatint_bitmask_map = {
        "v18": 1,
        "h18": 2,
        "v23": 4,
        "v36": 8,
        "h36": 16,
        "pole_filled": 32,
    }
    for tbname in EXPECTED_TB_NAMES:
        tb_varname = f"{tbname}_day"
        si_varname = f"{tbname}_day_si"
        is_tb_si_diff = (
            ecdr_ide_ds[tb_varname].data != ecdr_ide_ds[si_varname].data
        ) & (~np.isnan(ecdr_ide_ds[si_varname].data))
        spatint_bitmask_arr[is_tb_si_diff] += tb_spatint_bitmask_map[tbname]

    ecdr_ide_ds["spatint_bitmask"] = (
        ("y", "x"),
        spatint_bitmask_arr,
        {
            "_FillValue": 0,
            "grid_mapping": "crs",
            "standard_name": "status_flag",
            "long_name": "spatial_interpolation_flag",
            "units": 1,
            "valid_range": [np.uint8(0), np.uint8(63)],
            "flag_masks": np.array([1, 2, 4, 8, 16, 32], dtype=np.uint8),
            "flag_meanings": (
                "19v_tb_value_interpolated"
                " 19h_tb_value_interpolated"
                " 22v_tb_value_interpolated"
                " 37v_tb_value_interpolated"
                " 37h_tb_value_interpolated"
                " Pole_hole_spatially_interpolated_(Arctic_only)"
            ),
        },
        {
            "zlib": True,
        },
    )
    logger.info("Initialized spatial_interpolation_flag with TB fill locations")

    bt_coefs_init = pmi_bt_params.get_ausi_bootstrap_params(
        date=date,
        satellite="amsr2",
        gridid=ecdr_ide_ds.grid_id,
    )

    # Add the function that generates the bt_tb_mask to bt_coefs
    bt_coefs_init["bt_tb_data_mask_function"] = bt.tb_data_mask

    # Get the bootstrap fields and assign them to ide_ds DataArrays
    bt_fields = get_bootstrap_fields(
        date=date,
        satellite="amsr2",
        gridid=ecdr_ide_ds.grid_id,
    )

    # Encode invalid_ice_mask
    ecdr_ide_ds["invalid_ice_mask"] = (
        ("y", "x"),
        bt_fields["invalid_ice_mask"],
        {
            "_FillValue": 0,
            "grid_mapping": "crs",
            "standard_name": "seaice_binary_mask",
            "long_name": "invalid ice mask",
            "comment": (
                "Mask indicating where seaice will not exist on this day"
                " based on climatology"
            ),
            "units": 1,
            "valid_range": [0, 1],
        },
        {
            "zlib": True,
        },
    )

    # Encode land_mask
    ecdr_ide_ds["land_mask"] = (
        ("y", "x"),
        bt_fields["land_mask"],
        {
            "_FillValue": 0,
            "grid_mapping": "crs",
            "standard_name": "land_binary_mask",
            "long_name": "land mask",
            "comment": "Mask indicating where land is",
            "units": 1,
        },
        {
            "zlib": True,
        },
    )

    # Encode pole_mask
    # TODO: I think this is currently unused
    # ...but it should be coordinated with pole hole filling routines below
    # ...and the pole filling should occur after temporal interpolation
    if bt_fields["pole_mask"] is not None:
        ecdr_ide_ds["pole_mask"] = (
            ("y", "x"),
            bt_fields["pole_mask"],
            {
                "_FillValue": 0,
                "grid_mapping": "crs",
                "standard_name": "pole_binary_mask",
                "long_name": "pole mask",
                "comment": "Mask indicating where pole hole might be",
                "units": 1,
            },
            {
                "zlib": True,
            },
        )

    # Determine the NT fields and coefficients
    nt_params = nt_amsr2_params.get_amsr2_params(
        hemisphere=hemisphere,
        resolution=resolution,
    )
    nt_coefs = NtCoefs(
        nt_tiepoints=nt_params.tiepoints,
        nt_gradient_thresholds=nt_params.gradient_thresholds,
    )

    # Encode NT shoremap field
    ecdr_ide_ds["shoremap"] = (
        ("y", "x"),
        nt_params.shoremap,
        {
            "_FillValue": 0,
            "grid_mapping": "crs",
            "standard_name": "surface mask",
            "long_name": "NT shoremap",
            "comment": "Mask indicating land-adjacency of ocean pixels",
            "units": 1,
        },
        {
            "zlib": True,
        },
    )

    # Encode NT minic field
    ecdr_ide_ds["NT_icecon_min"] = (
        ("y", "x"),
        nt_params.minic,
        {
            "_FillValue": 0,
            "grid_mapping": "crs",
            "standard_name": "sea_ice_area_fraction",
            "long_name": "Minimum ice concentration over observation period",
            "comment": "Map indicating minimum observed ice concentration",
            "units": 1,
        },
        {
            "zlib": True,
        },
    )

    # Compute the invalid TB mask
    invalid_tb_mask = get_bt_tb_mask(
        tb_v37=ecdr_ide_ds["v36_day_si"].data,
        tb_h37=ecdr_ide_ds["h36_day_si"].data,
        tb_v19=ecdr_ide_ds["v18_day_si"].data,
        tb_v22=ecdr_ide_ds["v23_day_si"].data,
        mintb=bt_coefs_init["mintb"],
        maxtb=bt_coefs_init["maxtb"],
        tb_data_mask_function=bt_coefs_init["bt_tb_data_mask_function"],
    )

    ecdr_ide_ds["invalid_tb_mask"] = (
        ("y", "x"),
        invalid_tb_mask,
        {
            "_FillValue": 0,
            "grid_mapping": "crs",
            "standard_name": "invalid_tb_binary_mask",
            "long_name": "Map of Invalid TBs",
            "comment": "Mask indicating pixels with invalid TBs",
            "units": 1,
        },
        {
            "zlib": True,
        },
    )

    # Compute the BT weather mask
    bt_weather_mask = bt.get_weather_mask(
        v37=ecdr_ide_ds["v36_day_si"].data,
        h37=ecdr_ide_ds["h36_day_si"].data,
        v22=ecdr_ide_ds["v23_day_si"].data,
        v19=ecdr_ide_ds["v18_day_si"].data,
        land_mask=ecdr_ide_ds["land_mask"].data,
        tb_mask=ecdr_ide_ds["invalid_tb_mask"].data,
        ln1=bt_coefs_init["vh37_lnline"],
        date=date,
        wintrc=bt_coefs_init["wintrc"],
        wslope=bt_coefs_init["wslope"],
        wxlimt=bt_coefs_init["wxlimt"],
    )

    ecdr_ide_ds["bt_weather_mask"] = (
        ("y", "x"),
        bt_weather_mask.data,
        {
            "_FillValue": 0,
            "grid_mapping": "crs",
            "standard_name": "bt_weather_binary_mask",
            "long_name": "Map of weather masquerading as sea ice per BT",
            "comment": (
                "Mask indicating pixels with erroneously detected sea ice"
                " because of weather per BT "
            ),
            "units": 1,
        },
        {
            "zlib": True,
        },
    )

    # Update the Bootstrap coefficients...
    bt_coefs_to_update = (
        "line_37v37h",
        "bt_wtp_v37",
        "bt_wtp_h37",
        "bt_wtp_v19",
        "ad_line_offset",
        "line_37v19v",
    )

    bt_coefs = bt_coefs_init.copy()
    for coef in bt_coefs_to_update:
        bt_coefs.pop(coef, None)

    bt_coefs["vh37_lnline"] = bt.get_linfit(
        land_mask=ecdr_ide_ds["land_mask"].data,
        tb_mask=ecdr_ide_ds["invalid_tb_mask"].data,
        tbx=ecdr_ide_ds["v36_day_si"].data,
        tby=ecdr_ide_ds["h36_day_si"].data,
        lnline=bt_coefs_init["vh37_lnline"],
        add=bt_coefs["add1"],
        weather_mask=ecdr_ide_ds["bt_weather_mask"].data,
    )

    bt_coefs["bt_wtp_v37"] = bt.calculate_water_tiepoint(
        wtp_init=bt_coefs_init["bt_wtp_v37"],
        weather_mask=ecdr_ide_ds["bt_weather_mask"].data,
        tb=ecdr_ide_ds["v36_day_si"].data,
    )

    bt_coefs["bt_wtp_h37"] = bt.calculate_water_tiepoint(
        wtp_init=bt_coefs_init["bt_wtp_h37"],
        weather_mask=ecdr_ide_ds["bt_weather_mask"].data,
        tb=ecdr_ide_ds["h36_day_si"].data,
    )

    bt_coefs["bt_wtp_v19"] = bt.calculate_water_tiepoint(
        wtp_init=bt_coefs_init["bt_wtp_v19"],
        weather_mask=ecdr_ide_ds["bt_weather_mask"].data,
        tb=ecdr_ide_ds["v18_day_si"].data,
    )

    bt_coefs["ad_line_offset"] = bt.get_adj_ad_line_offset(
        wtp_x=bt_coefs["bt_wtp_v37"],
        wtp_y=bt_coefs["bt_wtp_h37"],
        line_37v37h=bt_coefs["vh37_lnline"],
    )

    bt_coefs["v1937_lnline"] = bt.get_linfit(
        land_mask=ecdr_ide_ds["land_mask"].data,
        tb_mask=ecdr_ide_ds["invalid_tb_mask"].data,
        tbx=ecdr_ide_ds["v36_day_si"].data,
        tby=ecdr_ide_ds["v18_day_si"].data,
        lnline=bt_coefs_init["v1937_lnline"],
        add=bt_coefs["add2"],
        weather_mask=ecdr_ide_ds["bt_weather_mask"].data,
        tba=ecdr_ide_ds["h36_day_si"].data,
        iceline=bt_coefs["vh37_lnline"],
        ad_line_offset=bt_coefs["ad_line_offset"],
    )

    # finally, compute the CDR.
    bt_conc, nt_conc, cdr_conc_raw = calculate_bt_nt_cdr_raw_conc(
        date=date,
        tb_h19=ecdr_ide_ds["h18_day_si"].data,
        tb_v37=ecdr_ide_ds["v36_day_si"].data,
        tb_h37=ecdr_ide_ds["h36_day_si"].data,
        tb_v19=ecdr_ide_ds["v18_day_si"].data,
        tb_v22=ecdr_ide_ds["v23_day_si"].data,
        bt_coefs=bt_coefs,
        nt_coefs=nt_coefs,
        missing_flag_value=ecdr_ide_ds.attrs["missing_value"],
    )

    # Apply masks
    # Get Nasateam weather filter
    nt_gr_2219 = nt.compute_ratio(
        ecdr_ide_ds["v23_day_si"].data,
        ecdr_ide_ds["v18_day_si"].data,
    )
    nt_gr_3719 = nt.compute_ratio(
        ecdr_ide_ds["v36_day_si"].data,
        ecdr_ide_ds["v18_day_si"].data,
    )
    nt_weather_mask = nt.get_weather_filter_mask(
        gr_2219=nt_gr_2219,
        gr_3719=nt_gr_3719,
        gr_2219_threshold=nt_coefs["nt_gradient_thresholds"]["2219"],
        gr_3719_threshold=nt_coefs["nt_gradient_thresholds"]["3719"],
    )

    ecdr_ide_ds["nt_weather_mask"] = (
        ("y", "x"),
        nt_weather_mask,
        {
            "_FillValue": 0,
            "grid_mapping": "crs",
            "standard_name": "weather_binary_mask",
            "long_name": "Map of weather masquerading as sea ice per NT",
            "comment": (
                "Mask indicating pixels with erroneously detected sea ice"
                " because of weather per NT "
            ),
            "units": 1,
        },
        {
            "zlib": True,
        },
    )

    set_to_zero_sic = (
        ecdr_ide_ds["nt_weather_mask"].data
        | ecdr_ide_ds["bt_weather_mask"].data
        | ecdr_ide_ds["invalid_ice_mask"].data
    )

    cdr_conc = cdr_conc_raw.copy()
    cdr_conc[set_to_zero_sic] = 0

    # Apply land spillover corrections
    # TODO: eventually, we want each of these routines to return a e.g.,
    #   delta that can be applied to the input concentration
    #   instead of returning a new conc. Then we would have a
    #   seprate algorithm for choosing how to apply
    #   multiple spillover deltas to a given conc field.

    use_only_nt2_spillover = True

    tb_h19 = ecdr_ide_ds["h18_day_si"].data
    # Will use spillover_applied with values:
    #  1: NT2
    #  2: BT (not yet added)
    #  4: NT (not yet added)
    spillover_applied = np.zeros((ydim, xdim), dtype=np.uint8)
    cdr_conc_pre_spillover = cdr_conc.copy()
    if use_only_nt2_spillover:
        logger.info("Applying NT2 land spillover technique...")
        if tb_h19.shape == (896, 608):
            # NH
            l90c = load_or_create_land90_conc(
                gridid="psn12.5",
                xdim=608,
                ydim=896,
                overwrite=False,
            )
            adj123 = read_adj123_file(
                gridid="psn12.5",
                xdim=608,
                ydim=896,
            )
            cdr_conc = apply_nt2_land_spillover(
                conc=cdr_conc,
                adj123=adj123,
                l90c=l90c,
            )
        elif tb_h19.shape == (664, 632):
            # SH
            l90c = load_or_create_land90_conc(
                gridid="pss12.5",
                xdim=632,
                ydim=664,
                overwrite=False,
            )
            adj123 = read_adj123_file(
                gridid="pss12.5",
                xdim=632,
                ydim=664,
            )
            cdr_conc = apply_nt2_land_spillover(
                conc=cdr_conc,
                adj123=adj123,
                l90c=l90c,
            )

        else:
            raise SystemExit(
                "Could not determine hemisphere from tb shape: {tb_h19.shape}"
            )
    else:
        # TODO: Fix minic means field for NT and float for BT (!)
        # nasateam first:
        logger.info("Applying NASA TEAM land spillover technique...")
        cdr_conc = nt.apply_nt_spillover(
            conc=cdr_conc,
            shoremap=ecdr_ide_ds["shoremap"].data,
            minic=ecdr_ide_ds["NT_icecon_min"].data,
        )
        # then bootstrap:
        logger.info("Applying Bootstrap land spillover technique...")
        cdr_conc = bt.coastal_fix(
            conc=cdr_conc,
            missing_flag_value=ecdr_ide_ds.attrs["missing_value"],
            land_mask=ecdr_ide_ds["land_mask"].data,
            minic=bt_coefs["minic"],
        )
    spillover_applied[cdr_conc_pre_spillover != cdr_conc.data] = 1

    # Fill the NH pole hole
    # TODO: Should check for NH and have grid-dependent filling scheme
    # NOTE: Usually, the pole hole will be filled in pass 3, along with melt onset calc.
    if fill_the_pole_hole:
        if cdr_conc.shape == (896, 608):
            cdr_conc_pre_polefill = cdr_conc.copy()
            near_pole_hole_mask = psn_125_near_pole_hole_mask()
            cdr_conc = fill_pole_hole(
                conc=cdr_conc,
                near_pole_hole_mask=near_pole_hole_mask,
            )
            logger.info("Filled pole hole")
            is_pole_filled = (cdr_conc != cdr_conc_pre_polefill) & (~np.isnan(cdr_conc))
            if "spatint_bitmask" in ecdr_ide_ds.variables.keys():
                ecdr_ide_ds["spatint_bitmask"].data[
                    is_pole_filled
                ] += tb_spatint_bitmask_map["pole_filled"]
                logger.info("Updated spatial_interpolation with pole hole value")

    # Apply land flag value and clamp max conc to 100.
    # TODO: extract this func from nt and allow override of flag values
    cdr_conc = nt._clamp_conc_and_set_flags(
        shoremap=ecdr_ide_ds["shoremap"].data,
        conc=cdr_conc,
    )

    # Add the BT raw field to the dataset
    if bt_conc is not None:
        ecdr_ide_ds["bt_conc_raw"] = (
            ("y", "x"),
            bt_conc,
            {
                "_FillValue": 255,
                "grid_mapping": "crs",
                "standard_name": "sea_ice_area_fraction",
                "long_name": (
                    "Bootstrap sea ice concentration, raw field with no masking"
                ),
            },
            {
                "zlib": True,
            },
        )

    # Add the BT coefficients to the bt_conc_raw DataArray
    for attr in sorted(bt_coefs.keys()):
        if type(bt_coefs[attr]) in (float, int):
            ecdr_ide_ds.variables["bt_conc_raw"].attrs[attr] = bt_coefs[attr]
        else:
            ecdr_ide_ds.variables["bt_conc_raw"].attrs[attr] = str(bt_coefs[attr])

    # Add the NT raw field to the dataset
    if nt_conc is not None:
        ecdr_ide_ds["nt_conc_raw"] = (
            ("y", "x"),
            nt_conc,
            {
                "_FillValue": 255,
                "grid_mapping": "crs",
                "standard_name": "sea_ice_area_fraction",
                "long_name": (
                    "NASA Team sea ice concentration, raw field with no masking"
                ),
            },
            {
                "zlib": True,
            },
        )

    # Add the NT coefficients to the nt_conc_raw DataArray
    for attr in sorted(nt_coefs.keys()):
        if type(nt_coefs[attr]) in (float, int):  # type: ignore[literal-required]
            ecdr_ide_ds.variables["nt_conc_raw"].attrs[attr] = nt_coefs[attr]  # type: ignore[literal-required]  # noqa
        else:
            ecdr_ide_ds.variables["nt_conc_raw"].attrs[attr] = str(nt_coefs[attr])  # type: ignore[literal-required]  # noqa

    # Add the final cdr_conc value to the xarray dataset
    ecdr_ide_ds["conc"] = (
        ("time", "y", "x"),
        np.expand_dims(cdr_conc, axis=0),
        {
            "_FillValue": 255,
            "grid_mapping": "crs",
            "standard_name": "sea_ice_area_fraction",
            "long_name": "Sea ice concentration",
        },
        {
            "zlib": True,
        },
    )

    # Add the QA bitmask field to the initial daily xarray dataset
    #   1: BT weather
    #   2: NT weather
    #   4: NT2 spillover (or in general...any/all spillover corrections)
    #   8: Missing TBs (exclusive of valid_ice mask)
    #  16: Invalid ice mask
    #  32: Spatial interpolation applied
    # --
    #  64: Temporal interpolation applied (applied later)
    # 128: Melt onset detected (applied later)
    qa_bitmask = np.zeros((ydim, xdim), dtype=np.uint8)
    qa_bitmask[ecdr_ide_ds["bt_weather_mask"].data] += 1
    qa_bitmask[ecdr_ide_ds["nt_weather_mask"].data] += 2
    qa_bitmask[spillover_applied == 1] += 4
    qa_bitmask[invalid_tb_mask & ~ecdr_ide_ds["invalid_ice_mask"].data] += 8
    qa_bitmask[ecdr_ide_ds["invalid_ice_mask"].data] += 16
    qa_bitmask[ecdr_ide_ds["spatint_bitmask"].data != 0] += 32
    ecdr_ide_ds["qa_of_cdr_seaice_conc"] = (
        ("y", "x"),
        qa_bitmask,
        {
            "_FillValue": 0,
            "grid_mapping": "crs",
            "standard_name": "status_flag",
            "long_name": "Sea Ice Concentration QC flags",
            "units": 1,
            "valid_range": [np.uint8(), np.uint8(255)],
        },
        {
            "zlib": True,
        },
    )

    # Finished!
    return ecdr_ide_ds


def initial_daily_ecdr_dataset_for_au_si_tbs(
    *,
    date: dt.date,
    hemisphere: Hemisphere,
    resolution: AU_SI_RESOLUTIONS,
) -> xr.Dataset:
    """Create xr dataset containing the first pass of daily enhanced CDR."""
    # Get AU_SI TBs
    xr_tbs = get_au_si_tbs(
        date=date,
        hemisphere=hemisphere,
        resolution=resolution,
    )

    initial_ecdr_ds = compute_initial_daily_ecdr_dataset(
        date=date,
        hemisphere=hemisphere,
        resolution=resolution,
        xr_tbs=xr_tbs,
    )

    return initial_ecdr_ds


def write_ide_netcdf(
    *,
    ide_ds: xr.Dataset,
    output_filepath: Path,
    uncompressed_fields: Iterable[str] = ("crs", "time", "y", "x"),
    excluded_fields: Iterable[str] = [],
) -> Path:
    """Write the initial_ecdr_ds to a netCDF file and return the path."""
    logger.info(f"Writing netCDF of initial_daily eCDR file to: {output_filepath}")

    # Here, we should specify details about the initial daily eCDF file, eg:
    #  exclude unwanted fields
    #  ensure that fields are compressed
    # Set netCDF encoding to compress all except excluded fields
    for excluded_field in excluded_fields:
        if excluded_field in ide_ds.variables.keys():
            ide_ds = ide_ds.drop_vars(excluded_field)

    nc_encoding = {}
    for varname in ide_ds.variables.keys():
        varname = cast(str, varname)
        if varname not in uncompressed_fields:
            nc_encoding[varname] = {"zlib": True}

    ide_ds.to_netcdf(
        output_filepath,
        encoding=nc_encoding,
    )

    # Return the path if it exists
    if output_filepath.exists():
        return output_filepath
    else:
        return Path("")


@cache
def get_idecdr_dir(*, cdr_data_dir: Path) -> Path:
    """Daily initial output dir for ECDR processing."""
    idecdr_dir = cdr_data_dir / "initial_daily"
    idecdr_dir.mkdir(exist_ok=True)

    return idecdr_dir


def get_idecdr_filepath(
    date: dt.date,
    hemisphere: Hemisphere,
    resolution: AU_SI_RESOLUTIONS,
    cdr_data_dir: Path,
) -> Path:
    """Yields the filepath of the pass1 -- idecdr -- intermediate file."""

    # TODO: Perhaps this function should come from seaice_ecdr, not pm_icecon?
    idecdr_fn = standard_output_filename(
        hemisphere=hemisphere,
        date=date,
        sat="ausi",
        algorithm="idecdr",
        resolution=f"{resolution}km",
    )
    idecdr_dir = get_idecdr_dir(cdr_data_dir=cdr_data_dir)
    idecdr_path = idecdr_dir / idecdr_fn

    return idecdr_path


def make_idecdr_netcdf(
    *,
    date: dt.date,
    hemisphere: Hemisphere,
    resolution: AU_SI_RESOLUTIONS,
    cdr_data_dir: Path,
    excluded_fields: Iterable[str] = [],
) -> None:
    logger.info(f"Creating idecdr for {date=}, {hemisphere=}, {resolution=}")
    ide_ds = initial_daily_ecdr_dataset_for_au_si_tbs(
        date=date,
        hemisphere=hemisphere,
        resolution=resolution,
    )
    output_path = get_idecdr_filepath(
        date=date,
        hemisphere=hemisphere,
        cdr_data_dir=cdr_data_dir,
        resolution=resolution,
    )

    written_ide_ncfile = write_ide_netcdf(
        ide_ds=ide_ds,
        output_filepath=output_path,
        excluded_fields=excluded_fields,
    )
    logger.info(f"Wrote intermed daily ncfile: {written_ide_ncfile}")


# TODO: add a "verbose_ide" indicator to determine whether to save all the
#       contributing fields -- eg tb arrays -- in the init daily ecdr ncfile
def create_idecdr_for_date_range(
    *,
    hemisphere: Hemisphere,
    start_date: dt.date,
    end_date: dt.date,
    resolution: AU_SI_RESOLUTIONS,
    cdr_data_dir: Path,
    verbose_intermed_ncfile: bool = False,
) -> None:
    """Generate the initial daily ecdr files for a range of dates."""
    for date in date_range(start_date=start_date, end_date=end_date):
        try:
            if not verbose_intermed_ncfile:
                excluded_fields = [
                    "h18_day",
                    "v18_day",
                    "v23_day",
                    "h36_day",
                    "v36_day",
                    # "h18_day_si",  # include this field for melt onset calculation
                    "v18_day_si",
                    "v23_day_si",
                    # "h36_day_si",  # include this field for melt onset calculation
                    "v36_day_si",
                    "shoremap",
                    "NT_icecon_min",
                ]
            make_idecdr_netcdf(
                date=date,
                hemisphere=hemisphere,
                resolution=resolution,
                cdr_data_dir=cdr_data_dir,
                excluded_fields=excluded_fields,
            )

        # TODO: either catch and re-throw this exception or throw an error after
        # attempting to make the netcdf for each date. The exit code should be
        # non-zero in such a case.
        except Exception:
            logger.error(
                "Failed to create NetCDF for " f"{hemisphere=}, {date=}, {resolution=}."
            )
            # TODO: These error logs should be written to e.g.,
            # `/share/apps/logs/seaice_ecdr`. The `logger` module should be able
            # to handle automatically logging error details to such a file.
            err_filepath = get_idecdr_filepath(
                date=date,
                hemisphere=hemisphere,
                resolution=resolution,
                cdr_data_dir=cdr_data_dir,
            )
            err_filename = err_filepath.name + ".error"
            logger.info(f"Writing error info to {err_filename}")
            with open(err_filepath.parent / err_filename, "w") as f:
                traceback.print_exc(file=f)
                traceback.print_exc(file=sys.stdout)


@click.command(name="idecdr")
@click.option(
    "-d",
    "--date",
    required=True,
    type=click.DateTime(
        formats=(
            "%Y-%m-%d",
            "%Y%m%d",
            "%Y.%m.%d",
        )
    ),
    callback=datetime_to_date,
)
@click.option(
    "-h",
    "--hemisphere",
    required=True,
    type=click.Choice(get_args(Hemisphere)),
)
@click.option(
    "--cdr-data-dir",
    required=True,
    type=click.Path(
        exists=True,
        file_okay=False,
        dir_okay=True,
        writable=True,
        resolve_path=True,
        path_type=Path,
    ),
    default=STANDARD_BASE_OUTPUT_DIR,
    help=(
        "Base output directory for standard ECDR outputs."
        " Subdirectories are created for outputs of"
        " different stages of processing."
    ),
    show_default=True,
)
@click.option(
    "-r",
    "--resolution",
    required=True,
    type=click.Choice(get_args(AU_SI_RESOLUTIONS)),
)
@click.option(
    "-v",
    "--verbose_intermed_ncfile",
    help=(
        "Create intermediate daily netcdf file that has"
        " extra fields unnecessary for subsequent CDR processing."
    ),
    required=False,
    default=False,
    type=bool,
)
def cli(
    *,
    date: dt.date,
    hemisphere: Hemisphere,
    cdr_data_dir: Path,
    resolution: AU_SI_RESOLUTIONS,
    verbose_intermed_ncfile: bool,
) -> None:
    """Run the initial daily ECDR algorithm with AMSR2 data.

    TODO: eventually we want to be able to specify: date, grid (grid includes
    projection, resolution, and bounds), and TBtype (TB type includes source and
    methodology for getting those TBs onto the grid)
    """
    create_idecdr_for_date_range(
        hemisphere=hemisphere,
        start_date=date,
        end_date=date,
        resolution=resolution,
        cdr_data_dir=cdr_data_dir,
        verbose_intermed_ncfile=verbose_intermed_ncfile,
    )<|MERGE_RESOLUTION|>--- conflicted
+++ resolved
@@ -8,13 +8,9 @@
 import datetime as dt
 import sys
 import traceback
+from functools import cache
 from pathlib import Path
-<<<<<<< HEAD
-from typing import TypedDict, get_args, Iterable, cast
-from functools import cache
-=======
 from typing import Iterable, TypedDict, cast, get_args
->>>>>>> 21fd88d3
 
 import click
 import numpy as np
@@ -37,16 +33,10 @@
 from pm_tb_data.fetch.au_si import AU_SI_RESOLUTIONS, get_au_si_tbs
 
 from seaice_ecdr.cli.util import datetime_to_date
-from seaice_ecdr.constants import INITIAL_DAILY_OUTPUT_DIR
+from seaice_ecdr.constants import STANDARD_BASE_OUTPUT_DIR
 from seaice_ecdr.gridid_to_xr_dataarray import get_dataset_for_gridid
 from seaice_ecdr.land_spillover import load_or_create_land90_conc, read_adj123_file
 from seaice_ecdr.masks import psn_125_near_pole_hole_mask
-<<<<<<< HEAD
-from seaice_ecdr.cli.util import datetime_to_date
-from seaice_ecdr.constants import STANDARD_BASE_OUTPUT_DIR
-
-=======
->>>>>>> 21fd88d3
 
 EXPECTED_TB_NAMES = ("h18", "v18", "v23", "h36", "v36")
 
