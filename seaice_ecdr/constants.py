--- conflicted
+++ resolved
@@ -13,14 +13,9 @@
 
 # Daily initial/intermiedate output for 'standard' (not NRT) ECDR processing
 # (e.g, using input data from AU_SI12)
-<<<<<<< HEAD
 STANDARD_BASE_OUTPUT_DIR = BASE_OUTPUT_DIR / "standard"
 
 INITIAL_DAILY_OUTPUT_DIR = STANDARD_BASE_OUTPUT_DIR / "initial_daily"
-=======
-INITIAL_DAILY_OUTPUT_DIR = BASE_OUTPUT_DIR / "standard" / "initial_daily"
-
->>>>>>> 21fd88d3
 # Daily temporally interpolated output for 'standard' ECDR processing
 TEMPORAL_INTERP_DAILY_OUTPUT_DIR = STANDARD_BASE_OUTPUT_DIR / "temporal_interp_daily"
 
