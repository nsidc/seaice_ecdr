--- conflicted
+++ resolved
@@ -27,23 +27,15 @@
 
     test_date = dt.datetime(2021, 4, 5).date()
     test_hemisphere = NORTH
-<<<<<<< HEAD
-    test_resolution: Final = "12.5"
-    ancillary_source: Final = "CDRv5"
-=======
-    test_resolution: Final = "25"
->>>>>>> 6a4c2633
+    test_resolution: Final = "25"
+    ancillary_source: Final = "CDRv5"
 
     ide_conc_ds = initial_daily_ecdr_dataset(
         date=test_date,
         hemisphere=test_hemisphere,
         resolution=test_resolution,
-<<<<<<< HEAD
-        land_spillover_alg="NT2",
-        ancillary_source=ancillary_source,
-=======
-        land_spillover_alg="BT_NT",
->>>>>>> 6a4c2633
+        land_spillover_alg="NT2",
+        ancillary_source=ancillary_source,
     )
     return ide_conc_ds
 
@@ -55,23 +47,15 @@
 
     test_date = dt.datetime(2021, 4, 5).date()
     test_hemisphere = NORTH
-<<<<<<< HEAD
-    test_resolution: Final = "12.5"
-    ancillary_source: Final = "CDRv5"
-=======
-    test_resolution: Final = "25"
->>>>>>> 6a4c2633
+    test_resolution: Final = "25"
+    ancillary_source: Final = "CDRv5"
 
     ide_conc_ds = initial_daily_ecdr_dataset(
         date=test_date,
         hemisphere=test_hemisphere,
         resolution=test_resolution,
-<<<<<<< HEAD
-        land_spillover_alg="NT2",
-        ancillary_source=ancillary_source,
-=======
-        land_spillover_alg="BT_NT",
->>>>>>> 6a4c2633
+        land_spillover_alg="NT2",
+        ancillary_source=ancillary_source,
     )
     return ide_conc_ds
 
@@ -150,14 +134,9 @@
     tmpdir_path = Path(tmpdir)
     test_date = dt.datetime(2021, 4, 5).date()
     test_hemisphere = NORTH
-<<<<<<< HEAD
-    test_resolution: Final = "12.5"
-    test_platform = "am2"
-    ancillary_source: Final = "CDRv5"
-=======
     test_resolution: Final = "25"
     test_platform_id: SUPPORTED_PLATFORM_ID = "am2"
->>>>>>> 6a4c2633
+    ancillary_source: Final = "CDRv5"
 
     make_idecdr_netcdf(
         date=test_date,
@@ -165,12 +144,8 @@
         resolution=test_resolution,
         intermediate_output_dir=tmpdir_path,
         excluded_fields=[],
-<<<<<<< HEAD
-        land_spillover_alg="NT2",
-        ancillary_source=ancillary_source,
-=======
-        land_spillover_alg="BT_NT",
->>>>>>> 6a4c2633
+        land_spillover_alg="NT2",
+        ancillary_source=ancillary_source,
     )
     output_path = get_idecdr_filepath(
         hemisphere=test_hemisphere,
@@ -194,14 +169,9 @@
     tmpdir_path = Path(tmpdir)
     test_date = dt.datetime(2021, 4, 5).date()
     test_hemisphere = NORTH
-<<<<<<< HEAD
-    test_resolution: Final = "12.5"
-    test_platform = "am2"
-    ancillary_source: Final = "CDRv5"
-=======
     test_resolution: Final = "25"
     test_platform_id: SUPPORTED_PLATFORM_ID = "am2"
->>>>>>> 6a4c2633
+    ancillary_source: Final = "CDRv5"
 
     make_idecdr_netcdf(
         date=test_date,
@@ -209,12 +179,8 @@
         resolution=test_resolution,
         intermediate_output_dir=tmpdir_path,
         excluded_fields=(cdr_conc_fieldname,),
-<<<<<<< HEAD
-        land_spillover_alg="NT2",
-        ancillary_source=ancillary_source,
-=======
-        land_spillover_alg="BT_NT",
->>>>>>> 6a4c2633
+        land_spillover_alg="NT2",
+        ancillary_source=ancillary_source,
     )
     output_path = get_idecdr_filepath(
         hemisphere=test_hemisphere,
