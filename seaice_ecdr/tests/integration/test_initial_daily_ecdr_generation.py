--- conflicted
+++ resolved
@@ -33,13 +33,8 @@
     logger.info("testing: Creating sample pmicecon dataset")
 
     test_date = dt.datetime(2021, 4, 5).date()
-<<<<<<< HEAD
-    test_hemisphere = "north"
-    test_resolution = "12"
-=======
-    test_hemisphere: Final = 'north'
-    test_resolution: Final = '12'
->>>>>>> 26684a89
+    test_hemisphere: Final = "north"
+    test_resolution: Final = "12"
 
     pmicecon_conc_ds = pmi_amsr2_cdr(
         date=test_date,
@@ -55,13 +50,8 @@
     logger.info("testing: Creating sample idecdr dataset")
 
     test_date = dt.datetime(2021, 4, 5).date()
-<<<<<<< HEAD
-    test_hemisphere = "north"
-    test_resolution = "12"
-=======
-    test_hemisphere: Final = 'north'
-    test_resolution: Final = '12'
->>>>>>> 26684a89
+    test_hemisphere: Final = "north"
+    test_resolution: Final = "12"
 
     ide_conc_ds = compute_idecdr_ds(
         date=test_date,
