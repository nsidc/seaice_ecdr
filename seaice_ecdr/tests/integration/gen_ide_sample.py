"""Generate a sample ide file for use in development.

./gen_ide_sample.py

Modeled after code in the integration test case
"""

import datetime as dt
import sys

<<<<<<< HEAD
from loguru import logger

# from pm_icecon.cdr import amsr2_cdr as pmi_amsr2_cdr
=======
# import numpy as np
# import pytest
# import xarray as xr
from loguru import logger
>>>>>>> 26684a89

from seaice_ecdr.initial_daily_ecdr import (
    compute_initial_daily_ecdr_dataset as compute_idecdr_ds,
)

# from numpy.testing import assert_equal
# from pm_icecon.cdr import amsr2_cdr as pmi_amsr2_cdr


# Set the default minimum log notification to Warning
logger.remove(0)  # Removes previous logger info
logger.add(sys.stderr, level="INFO")


def gen_sample_idecdr_dataset(
    date,
    hemisphere,
    resolution,
    sample_filename=None,
):
    """Generate sample initial daily cdr file from seaice_ecdr repo."""
    if sample_filename is None:
        sample_filename = (
<<<<<<< HEAD
            f'sample_idecdr_{hemisphere}_{resolution}_{date.strftime("%Y%m%d")}.nc'
=======
            f'sample_idecdr_{hemisphere}_{resolution}_'
            + f'{date.strftime("%Y%m%d")}.nc'
>>>>>>> 26684a89
        )
    """Set up sample data set using pm_icecon."""
    log_string = f"""

    Creating sample seaice_ecdr initial daily data set with:
        date: {date}
        hemisphere: {hemisphere}
        resolution: {resolution}

    Output file name:
        {sample_filename}

    """
    logger.info(log_string)

    ide_ds = compute_idecdr_ds(
        date=date,
        hemisphere=hemisphere,
        resolution=resolution,
    )
    ide_ds.to_netcdf(sample_filename)
    logger.info(
        f"""

    Wrote: {sample_filename}

    """
    )


if __name__ == "__main__":
    date = dt.datetime(2021, 4, 5).date()
    hemisphere = "north"
    resolution = "12"

    gen_sample_idecdr_dataset(date, hemisphere, resolution)<|MERGE_RESOLUTION|>--- conflicted
+++ resolved
@@ -8,23 +8,11 @@
 import datetime as dt
 import sys
 
-<<<<<<< HEAD
 from loguru import logger
-
-# from pm_icecon.cdr import amsr2_cdr as pmi_amsr2_cdr
-=======
-# import numpy as np
-# import pytest
-# import xarray as xr
-from loguru import logger
->>>>>>> 26684a89
 
 from seaice_ecdr.initial_daily_ecdr import (
     compute_initial_daily_ecdr_dataset as compute_idecdr_ds,
 )
-
-# from numpy.testing import assert_equal
-# from pm_icecon.cdr import amsr2_cdr as pmi_amsr2_cdr
 
 
 # Set the default minimum log notification to Warning
@@ -41,12 +29,8 @@
     """Generate sample initial daily cdr file from seaice_ecdr repo."""
     if sample_filename is None:
         sample_filename = (
-<<<<<<< HEAD
-            f'sample_idecdr_{hemisphere}_{resolution}_{date.strftime("%Y%m%d")}.nc'
-=======
-            f'sample_idecdr_{hemisphere}_{resolution}_'
+            f"sample_idecdr_{hemisphere}_{resolution}_"
             + f'{date.strftime("%Y%m%d")}.nc'
->>>>>>> 26684a89
         )
     """Set up sample data set using pm_icecon."""
     log_string = f"""
