--- conflicted
+++ resolved
@@ -12,22 +12,12 @@
 from loguru import logger
 from pm_tb_data._types import NORTH
 
-<<<<<<< HEAD
-
-from seaice_ecdr.temporal_composite_daily import (
-    read_with_create_initial_daily_ecdr,
-    make_tiecdr_netcdf,
-)
-
-=======
->>>>>>> 21fd88d3
 from seaice_ecdr.initial_daily_ecdr import (
     get_idecdr_filepath,
     initial_daily_ecdr_dataset_for_au_si_tbs,
     write_ide_netcdf,
 )
 from seaice_ecdr.temporal_composite_daily import (
-    get_standard_initial_daily_ecdr_filename,
     make_tiecdr_netcdf,
     read_with_create_initial_daily_ecdr,
 )
