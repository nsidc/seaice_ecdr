--- conflicted
+++ resolved
@@ -19,15 +19,10 @@
 
 date = dt.date(2021, 2, 19)
 hemisphere = NORTH
-<<<<<<< HEAD
-resolution: Final = "12.5"
-platform = "am2"
+resolution: Final = "25"
+platform_id: SUPPORTED_PLATFORM_ID = "am2"
 land_spillover_alg: Final = "NT2"
 ancillary_source: Final = "CDRv5"
-=======
-resolution: Final = "25"
-platform_id: SUPPORTED_PLATFORM_ID = "am2"
->>>>>>> 6a4c2633
 
 
 def test_read_or_create_and_read_idecdr_ds(tmpdir):
