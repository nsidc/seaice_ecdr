"""Tests for initial daily ECDR generation."""

# TODO: The tests should probably not require "real" data, but
#  should work with mock data.  Or else, they should be moved to
#  tests/integration/ directory.

import datetime as dt
import sys
from pathlib import Path
<<<<<<< HEAD
import tempfile
=======
from typing import Final
>>>>>>> 8bc895aa

from loguru import logger
from pm_tb_data._types import NORTH


from seaice_ecdr.temporal_composite_daily import (
    get_standard_initial_daily_ecdr_filename,
    read_with_create_initial_daily_ecdr,
    make_tiecdr_netcdf,
)

from seaice_ecdr.initial_daily_ecdr import (
    initial_daily_ecdr_dataset_for_au_si_tbs,
    write_ide_netcdf,
)


# Set the default minimum log notification to Warning
try:
    logger.remove(0)  # Removes previous logger info
    logger.add(sys.stderr, level="WARNING")
except ValueError:
    logger.debug(f"Started logging in {__name__}")
    logger.add(sys.stderr, level="WARNING")


date = dt.date(2021, 2, 19)
hemisphere = NORTH
resolution: Final = "12"


def test_create_ide_file():
    """Verify that initial daily ecdr file can be created."""
    sample_ide_filepath = get_standard_initial_daily_ecdr_filename(
        date, hemisphere, resolution, output_directory=""
    )
    if sample_ide_filepath.exists():
        sample_ide_filepath.unlink()
    assert not sample_ide_filepath.exists()

    test_ide_ds = initial_daily_ecdr_dataset_for_au_si_tbs(
        date=date, hemisphere=hemisphere, resolution=resolution
    )
    written_path = write_ide_netcdf(
        ide_ds=test_ide_ds,
        output_filepath=sample_ide_filepath,
    )
    assert sample_ide_filepath == written_path
    assert sample_ide_filepath.exists()

    # Clean up Test
    sample_ide_filepath.unlink()


def test_read_with_create_ide_file():
    """Verify that initial daily ecdr file can be created."""
    sample_ide_filepath = get_standard_initial_daily_ecdr_filename(
        date, hemisphere, resolution, output_directory=""
    )
    if sample_ide_filepath.exists():
        sample_ide_filepath.unlink()
    assert not sample_ide_filepath.exists()
    test_ide_ds_with_creation = read_with_create_initial_daily_ecdr(
        date=date,
        hemisphere=hemisphere,
        resolution=resolution,
        ide_filepath=sample_ide_filepath,
    )

    assert sample_ide_filepath.exists()
    test_ide_ds_with_reading = read_with_create_initial_daily_ecdr(
        date=date, hemisphere=hemisphere, resolution=resolution
    )

    assert test_ide_ds_with_creation == test_ide_ds_with_reading

    # Clean up test
    # TODO: These tests should probably use non-standard names or a tempdir
    #   or something so they don't clobber actual files....
    # sample_ide_filepath.unlink()


def test_can_use_nonstandard_ide_filepath():
    """Verify that we can override use of standard ide filepath."""
    # TODO: this should probably use a tempdir / temp_filename
    # Define a name
    nonstandard_path = Path("not_a_standard_name.nc")
    read_with_create_initial_daily_ecdr(
        date=date,
        hemisphere=hemisphere,
        resolution=resolution,
        ide_filepath=nonstandard_path,
    )
    assert nonstandard_path.exists()

    # Clean up test
    nonstandard_path.unlink()


def test_create_tiecdr_file():
    """Verify creation of a "pass 2" tiecdr file.

    tiecdr is short for temporally integrated eCDR file

    Only a few dates between July 2012 and Oct 2023 have enough
    missing NH data in AU_SI12 to make testing with actual
    data possible.
    """
    test_date = dt.date(2022, 3, 2)

    with tempfile.TemporaryDirectory() as tmpdirname:
        make_tiecdr_netcdf(
            date=test_date,
            hemisphere=hemisphere,
            resolution=resolution,
            output_dir=tmpdirname,
        )<|MERGE_RESOLUTION|>--- conflicted
+++ resolved
@@ -7,11 +7,7 @@
 import datetime as dt
 import sys
 from pathlib import Path
-<<<<<<< HEAD
-import tempfile
-=======
 from typing import Final
->>>>>>> 8bc895aa
 
 from loguru import logger
 from pm_tb_data._types import NORTH
@@ -111,7 +107,7 @@
     nonstandard_path.unlink()
 
 
-def test_create_tiecdr_file():
+def test_create_tiecdr_file(tmpdir):
     """Verify creation of a "pass 2" tiecdr file.
 
     tiecdr is short for temporally integrated eCDR file
@@ -122,10 +118,9 @@
     """
     test_date = dt.date(2022, 3, 2)
 
-    with tempfile.TemporaryDirectory() as tmpdirname:
-        make_tiecdr_netcdf(
-            date=test_date,
-            hemisphere=hemisphere,
-            resolution=resolution,
-            output_dir=tmpdirname,
-        )+    make_tiecdr_netcdf(
+        date=test_date,
+        hemisphere=hemisphere,
+        resolution=resolution,
+        output_dir=tmpdir,
+    )