"""Unit tests for initial daily ECDR generation."""

import datetime as dt
import sys
from pathlib import Path

import numpy as np
import pandas as pd
import pytest
<<<<<<< HEAD
from typing import Final

from loguru import logger
from pm_tb_data._types import NORTH

from seaice_ecdr.temporal_composite_daily import (
=======
import xarray as xr
from loguru import logger

from seaice_ecdr.temporal_composite_daily import (
    get_standard_initial_daily_ecdr_filename,
>>>>>>> 21fd88d3
    iter_dates_near_date,
    temporally_composite_dataarray,
)
from seaice_ecdr.initial_daily_ecdr import get_idecdr_filepath, get_idecdr_dir

# Set the default minimum log notification to Warning
# TODO: Think about logging holistically...
try:
    logger.remove(0)  # Removes previous logger info
    logger.add(sys.stderr, level="WARNING")
except ValueError:
    logger.debug(f"Started logging in {__name__}")
    logger.add(sys.stderr, level="WARNING")


def compose_tyx_dataarray(
    data,
    xvals,
    yvals,
    datevals,
) -> xr.DataArray:
    """Create a simple data array with coords (time, y, x)."""
    dims = ["time", "y", "x"]
    coords = dict(
        time=("time", datevals),
        y=(
            [
                "y",
            ],
            yvals,
        ),
        x=(
            [
                "x",
            ],
            xvals,
        ),
    )
    dataarray = xr.DataArray(
        data=data,
        dims=dims,
        coords=coords,
    )

    return dataarray


def test_date_iterator():
    """Verify operation of date temporal composite's date iterator.

    A data with only data at the target date should yield the values
    on that date.
    """
    date = dt.date(2021, 2, 19)

    expected_date = date
    for iter_date in iter_dates_near_date(date):
        assert iter_date == expected_date

    # range of dates should start from day before and end with day after
    expected_dates = [date - dt.timedelta(days=1), date, date + dt.timedelta(days=1)]
    for idx, iter_date in enumerate(iter_dates_near_date(date, day_range=1)):
        assert iter_date == expected_dates[idx]

    # Skipping future means no dates after the seed_date are provided
    expected_dates = [date - dt.timedelta(days=2), date - dt.timedelta(days=1), date]
    for idx, iter_date in enumerate(
        iter_dates_near_date(date, day_range=2, skip_future=True)
    ):
        assert iter_date == expected_dates[idx]


def test_access_to_standard_output_filename(tmpdir):
    """Verify that standard output file names can be generated."""
    date = dt.date(2021, 2, 19)
    resolution: Final = "12"

    cdr_data_dir = Path(tmpdir)
    sample_ide_filepath = get_idecdr_filepath(
        date=date,
        hemisphere=NORTH,
        resolution=resolution,
        cdr_data_dir=cdr_data_dir,
    )
    expected_filepath = (
        get_idecdr_dir(cdr_data_dir=cdr_data_dir) / "idecdr_NH_20210219_ausi_12km.nc"
    )

    assert sample_ide_filepath == expected_filepath


def test_temporal_composite_max_interp_range_9():
    """interp_range > 9 should yield runtime error."""

    with pytest.raises(RuntimeError, match=r"interp_range"):
        tempcomp_array, tempcomp_flags = temporally_composite_dataarray(
            target_date=dt.date(2020, 1, 1),
            da=xr.DataArray(coords=(range(2), range(3), range(4))),
            interp_range=10,
        )


def test_temporal_composite_da_oneday():
    """Verify that temporal composite of array with single day is no change."""
    no_siconc_val = 0.0
    not_siext_val = 8.9
    some_siconc_val = 78.2
    max_siconc_val = 100.0
    land_siconc_val = 254.0
    missing_siconc_val = np.nan

    mock_data = np.array(
        [
            [
                [no_siconc_val, not_siext_val, some_siconc_val],
                [max_siconc_val, land_siconc_val, missing_siconc_val],
                [missing_siconc_val, missing_siconc_val, missing_siconc_val],
                [missing_siconc_val, missing_siconc_val, missing_siconc_val],
            ]
        ]
    )
    tdim, ydim, xdim = mock_data.shape

    mock_xvals = np.arange(xdim)
    mock_yvals = np.arange(ydim)

    mock_date = dt.date(2023, 1, 10)
    mock_dates = pd.date_range(mock_date, periods=tdim)

    initial_data_array = compose_tyx_dataarray(
        mock_data, mock_xvals, mock_yvals, mock_dates
    )

    # Note: the key is to test that if interp_range is zero,
    #       then the output will equal the input
    temporal_composite, temporal_flags = temporally_composite_dataarray(
        target_date=mock_date,
        da=initial_data_array,
        interp_range=0,
    )

    assert np.array_equal(temporal_composite, initial_data_array, equal_nan=True)


def test_temporal_composite_da_multiday():
    """Verify that temporal composite over multiple days.

    Setting up an array that tests up to two days in each direction
    """
    no_siconc_val = 0.0
    not_siext_val = 8.9
    some_siconc_val = 78.2
    max_siconc_val = 100.0
    land_siconc_val = 254.0
    left_siconc_val = 20.0
    right_siconc_val = 80.0
    mid_siconc_val = 50.0
    one_third_siconc_val = 40.0
    two_thirds_siconc_val = 60.0
    missing_siconc_val = np.nan

    still_missing_flag = 255

    # Set up mock array so that left (=prior) day test values are 20 if exist
    # Temporal flag values start at zero; add 10*prior_dist, add 1*next_dist,

    expected_temporal_flags = np.array(
        [
            # All valid values in orig field
            [0, 0, 0],
            # valid, then land (not interp'ed) and never-filled missing
            [0, 0, still_missing_flag],
            [still_missing_flag, 1, 2],  # no prior and next not,1,2
            [10, 11, 12],  # have prior 1 and next not,1,2
            [20, 21, 22],  # have prior 2 and next not,1,2
        ],
    )
    expected_temporal_composite_data = np.array(
        [
            [
                [no_siconc_val, not_siext_val, some_siconc_val],
                [max_siconc_val, land_siconc_val, missing_siconc_val],
                [missing_siconc_val, right_siconc_val, right_siconc_val],
                [left_siconc_val, mid_siconc_val, one_third_siconc_val],
                [left_siconc_val, two_thirds_siconc_val, mid_siconc_val],
            ],
        ]
    )
    # --- begin mock data ----------------------------------------------
    mock_data = np.array(
        [
            [
                # this is target date minus 2 days
                [no_siconc_val, not_siext_val, some_siconc_val],
                [max_siconc_val, land_siconc_val, missing_siconc_val],
                [missing_siconc_val, missing_siconc_val, missing_siconc_val],
                # the next row should be ignored bc exists in day-1
                [missing_siconc_val, max_siconc_val, right_siconc_val],
                [left_siconc_val, left_siconc_val, left_siconc_val],
            ],
            [
                # this is target date minus 1 day
                [no_siconc_val, not_siext_val, some_siconc_val],
                [max_siconc_val, land_siconc_val, missing_siconc_val],
                [missing_siconc_val, missing_siconc_val, missing_siconc_val],
                [left_siconc_val, left_siconc_val, left_siconc_val],
                [missing_siconc_val, missing_siconc_val, missing_siconc_val],
            ],
            [
                # this is the target-date
                [no_siconc_val, not_siext_val, some_siconc_val],
                [max_siconc_val, land_siconc_val, missing_siconc_val],
                [missing_siconc_val, missing_siconc_val, missing_siconc_val],
                [missing_siconc_val, missing_siconc_val, missing_siconc_val],
                [missing_siconc_val, missing_siconc_val, missing_siconc_val],
            ],
            [
                # this is target date plus 1 day
                [no_siconc_val, not_siext_val, some_siconc_val],
                [max_siconc_val, land_siconc_val, missing_siconc_val],
                [missing_siconc_val, right_siconc_val, missing_siconc_val],
                [missing_siconc_val, right_siconc_val, missing_siconc_val],
                [missing_siconc_val, right_siconc_val, missing_siconc_val],
            ],
            [
                # this is target date plus 2 days
                [no_siconc_val, not_siext_val, some_siconc_val],
                [max_siconc_val, land_siconc_val, missing_siconc_val],
                [missing_siconc_val, right_siconc_val, right_siconc_val],
                # the next two middle values should be ignored because exist day+1
                [missing_siconc_val, max_siconc_val, right_siconc_val],
                [missing_siconc_val, missing_siconc_val, right_siconc_val],
            ],
        ]
    )
    # --- end mock data ------------------------------------------------
    tdim, ydim, xdim = mock_data.shape
    mock_xvals = np.arange(xdim)
    mock_yvals = np.arange(ydim)

    mock_date = dt.date(2023, 1, 10)
    mock_start_date = mock_date - dt.timedelta(days=tdim // 2)
    mock_dates = pd.date_range(mock_start_date, periods=tdim)

    input_data_array = compose_tyx_dataarray(
        mock_data, mock_xvals, mock_yvals, mock_dates
    )

    time_spread = (tdim - 1) // 2

    temporal_composite, temporal_flags = temporally_composite_dataarray(
        target_date=mock_date,
        da=input_data_array,
        interp_range=time_spread,
    )

    assert np.array_equal(
        temporal_composite.data, expected_temporal_composite_data, equal_nan=True
    )
    assert np.array_equal(temporal_flags, expected_temporal_flags, equal_nan=True)<|MERGE_RESOLUTION|>--- conflicted
+++ resolved
@@ -3,28 +3,20 @@
 import datetime as dt
 import sys
 from pathlib import Path
+from typing import Final
 
 import numpy as np
 import pandas as pd
 import pytest
-<<<<<<< HEAD
-from typing import Final
-
+import xarray as xr
 from loguru import logger
 from pm_tb_data._types import NORTH
 
+from seaice_ecdr.initial_daily_ecdr import get_idecdr_dir, get_idecdr_filepath
 from seaice_ecdr.temporal_composite_daily import (
-=======
-import xarray as xr
-from loguru import logger
-
-from seaice_ecdr.temporal_composite_daily import (
-    get_standard_initial_daily_ecdr_filename,
->>>>>>> 21fd88d3
     iter_dates_near_date,
     temporally_composite_dataarray,
 )
-from seaice_ecdr.initial_daily_ecdr import get_idecdr_filepath, get_idecdr_dir
 
 # Set the default minimum log notification to Warning
 # TODO: Think about logging holistically...
