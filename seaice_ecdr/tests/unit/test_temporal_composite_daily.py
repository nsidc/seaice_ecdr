--- conflicted
+++ resolved
@@ -11,11 +11,6 @@
 from loguru import logger
 
 from seaice_ecdr.temporal_composite_daily import (
-<<<<<<< HEAD
-    iter_dates_near_date,
-=======
-    get_sample_idecdr_filename,
->>>>>>> c4a21a79
     get_standard_initial_daily_ecdr_filename,
     iter_dates_near_date,
     temporally_composite_dataarray,
