"""Tests of the routines in test_complete_daily_ecdr.py.  """
import datetime as dt
from pathlib import Path

import numpy as np
from pm_tb_data._types import NORTH, SOUTH

from seaice_ecdr import complete_daily_ecdr as cdecdr


def test_no_melt_onset_for_southern_hemisphere(tmpdir):
    """Verify that melt onset is all fill value when not in melt season."""
    for date in (dt.date(2020, 2, 1), dt.date(2021, 6, 2), dt.date(2020, 10, 3)):
        melt_onset_field = cdecdr.create_melt_onset_field(
            date=date,
            hemisphere=SOUTH,
            resolution="12",
<<<<<<< HEAD
            cdr_data_dir=Path(tmpdir),
=======
            ide_dir=Path("./"),
            tie_dir=Path("./"),
            output_dir=Path("./"),
>>>>>>> 21fd88d3
        )
        assert melt_onset_field is None


def test_melt_onset_field_outside_melt_season(tmpdir):
    """Verify that melt onset is all fill value when not in melt season."""
    hemisphere = NORTH
<<<<<<< HEAD
=======
    ide_dir = Path("./")
    tie_dir = Path("./")
    output_dir = Path("./")
>>>>>>> 21fd88d3
    no_melt_flag = 255

    for date in (dt.date(2020, 2, 1), dt.date(2020, 10, 3)):
        melt_onset_field = cdecdr.create_melt_onset_field(
            date=date,
            hemisphere=hemisphere,
            resolution="12",
<<<<<<< HEAD
            cdr_data_dir=Path(tmpdir),
=======
            ide_dir=ide_dir,
            tie_dir=tie_dir,
            output_dir=output_dir,
>>>>>>> 21fd88d3
            no_melt_flag=no_melt_flag,
        )
        assert np.all(melt_onset_field == no_melt_flag)<|MERGE_RESOLUTION|>--- conflicted
+++ resolved
@@ -15,13 +15,7 @@
             date=date,
             hemisphere=SOUTH,
             resolution="12",
-<<<<<<< HEAD
             cdr_data_dir=Path(tmpdir),
-=======
-            ide_dir=Path("./"),
-            tie_dir=Path("./"),
-            output_dir=Path("./"),
->>>>>>> 21fd88d3
         )
         assert melt_onset_field is None
 
@@ -29,12 +23,6 @@
 def test_melt_onset_field_outside_melt_season(tmpdir):
     """Verify that melt onset is all fill value when not in melt season."""
     hemisphere = NORTH
-<<<<<<< HEAD
-=======
-    ide_dir = Path("./")
-    tie_dir = Path("./")
-    output_dir = Path("./")
->>>>>>> 21fd88d3
     no_melt_flag = 255
 
     for date in (dt.date(2020, 2, 1), dt.date(2020, 10, 3)):
@@ -42,13 +30,7 @@
             date=date,
             hemisphere=hemisphere,
             resolution="12",
-<<<<<<< HEAD
             cdr_data_dir=Path(tmpdir),
-=======
-            ide_dir=ide_dir,
-            tie_dir=tie_dir,
-            output_dir=output_dir,
->>>>>>> 21fd88d3
             no_melt_flag=no_melt_flag,
         )
         assert np.all(melt_onset_field == no_melt_flag)