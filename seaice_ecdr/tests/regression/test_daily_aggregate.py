import datetime as dt
from pathlib import Path
from typing import Final

import xarray as xr
from pm_tb_data._types import NORTH

from seaice_ecdr.complete_daily_ecdr import make_standard_cdecdr_netcdf, read_cdecdr_ds
from seaice_ecdr.daily_aggregate import (
    get_daily_aggregate_filepath,
    make_daily_aggregate_netcdf_for_year,
)
from seaice_ecdr.util import get_complete_output_dir


def test_daily_aggregate_matches_daily_data(tmpdir):
    base_output_dir = Path(tmpdir)
    hemisphere: Final = NORTH
    complete_output_dir = get_complete_output_dir(
        base_output_dir=base_output_dir,
        hemisphere=hemisphere,
        is_nrt=False,
    )

    year = 2022
<<<<<<< HEAD
    resolution: Final = "12.5"
    land_spillover_alg: Final = "NT2"
    ancillary_source: Final = "CDRv5"
=======
    resolution: Final = "25"
>>>>>>> 6a4c2633

    # First, ensure some daily data is created.
    datasets = []
    for day in range(1, 3 + 1):
        date = dt.date(year, 3, day)
        make_standard_cdecdr_netcdf(
            date=date,
            hemisphere=hemisphere,
            resolution=resolution,
            base_output_dir=base_output_dir,
            land_spillover_alg=land_spillover_alg,
            ancillary_source=ancillary_source,
        )

        ds = read_cdecdr_ds(
            date=date,
            hemisphere=hemisphere,
            resolution=resolution,
            complete_output_dir=complete_output_dir,
            is_nrt=False,
        )
        datasets.append(ds)

    # Now generate the daily aggregate file from the three created above.
    make_daily_aggregate_netcdf_for_year(
        year=year,
        hemisphere=hemisphere,
        resolution=resolution,
        complete_output_dir=complete_output_dir,
        ancillary_source=ancillary_source,
    )

    # Read back in the data.
    aggregate_filepath = get_daily_aggregate_filepath(
        hemisphere=hemisphere,
        resolution=resolution,
        complete_output_dir=complete_output_dir,
        start_date=dt.date(year, 3, 1),
        end_date=dt.date(year, 3, 3),
    )

    # Assert that there are data for each of the three expected dates, and that
    # they match the daily final datasets.
    agg_ds = xr.open_dataset(aggregate_filepath)

    checksum_filepath = (
        complete_output_dir
        / "checksums"
        / "aggregate"
        / (aggregate_filepath.name + ".mnf")
    )
    assert checksum_filepath.is_file()

    for day, daily_ds in zip(range(1, 3 + 1), datasets):
        # Select the current day from the aggregate dataset. This drops `time`
        # as a dim, so we re-expand and then remove from the `crs` variable,
        # which we expect to have no dimensions at all.
        selected_from_agg = agg_ds.sel(time=dt.datetime(year, 3, day))
        selected_from_agg = selected_from_agg.expand_dims("time")
        selected_from_agg["crs"] = selected_from_agg.crs.isel(time=0, drop=True)

        # We add the lat/lon fields to the aggregate dataset. We do not expect
        # them in the daily fields we're comaring to, so remove them.
        selected_from_agg = selected_from_agg.drop_vars(["latitude", "longitude"])

        # Assert that both datasets are equal
        xr.testing.assert_allclose(selected_from_agg, daily_ds, atol=0.009)<|MERGE_RESOLUTION|>--- conflicted
+++ resolved
@@ -23,13 +23,9 @@
     )
 
     year = 2022
-<<<<<<< HEAD
-    resolution: Final = "12.5"
+    resolution: Final = "25"
     land_spillover_alg: Final = "NT2"
     ancillary_source: Final = "CDRv5"
-=======
-    resolution: Final = "25"
->>>>>>> 6a4c2633
 
     # First, ensure some daily data is created.
     datasets = []
