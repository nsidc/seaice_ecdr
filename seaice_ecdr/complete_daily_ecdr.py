--- conflicted
+++ resolved
@@ -4,6 +4,7 @@
 import datetime as dt
 import sys
 import traceback
+from functools import cache
 from pathlib import Path
 from typing import Iterable, cast, get_args
 
@@ -12,33 +13,12 @@
 import xarray as xr
 from loguru import logger
 from pm_icecon.util import date_range, standard_output_filename
-<<<<<<< HEAD
-from functools import cache
-
-from typing import get_args, Iterable, cast
-
-from pm_tb_data._types import Hemisphere, NORTH, SOUTH
-=======
 from pm_tb_data._types import NORTH, SOUTH, Hemisphere
->>>>>>> 21fd88d3
 from pm_tb_data.fetch.au_si import AU_SI_RESOLUTIONS
 
 from seaice_ecdr.cli.util import datetime_to_date
-<<<<<<< HEAD
-from seaice_ecdr.constants import STANDARD_BASE_OUTPUT_DIR
-from seaice_ecdr.temporal_composite_daily import make_tiecdr_netcdf, get_tie_filepath
-=======
->>>>>>> 21fd88d3
-
-# TODO: Propose that the suffix for these be _DIR instead of DAILY_OUTPUT_DIR
-#       because the files are used for both input and output.
 from seaice_ecdr.constants import (
-    # INITIAL_DAILY_DIR,
-    # TEMPORAL_INTERP_DIR,
-    # COMPLETE_DAILY_DIR,
-    INITIAL_DAILY_OUTPUT_DIR,
-    TEMPORAL_INTERP_DAILY_OUTPUT_DIR,
-    COMPLETE_DAILY_OUTPUT_DIR,
+    STANDARD_BASE_OUTPUT_DIR,
 )
 from seaice_ecdr.melt import (
     MELT_ONSET_FILL_VALUE,
@@ -46,7 +26,7 @@
     MELT_SEASON_LAST_DOY,
     melting,
 )
-from seaice_ecdr.temporal_composite_daily import make_tiecdr_netcdf
+from seaice_ecdr.temporal_composite_daily import get_tie_filepath, make_tiecdr_netcdf
 
 
 @cache
@@ -137,26 +117,14 @@
     date,
     hemisphere,
     resolution,
-<<<<<<< HEAD
-    cdr_data_dir: Path,
-=======
-    ide_dir,
-    tie_dir,
-    output_dir,
->>>>>>> 21fd88d3
+    cdr_data_dir: Path,
 ) -> np.ndarray:
     """Return the melt onset field for this complete daily eCDR file."""
     cde_ds = read_or_create_and_read_cdecdr_ds(
         date=date,
         hemisphere=hemisphere,
         resolution=resolution,
-<<<<<<< HEAD
-        cdr_data_dir=cdr_data_dir,
-=======
-        ide_dir=ide_dir,
-        tie_dir=tie_dir,
-        output_dir=output_dir,
->>>>>>> 21fd88d3
+        cdr_data_dir=cdr_data_dir,
         mask_and_scale=False,
     )
 
@@ -189,13 +157,7 @@
     date: dt.date,
     hemisphere: Hemisphere,
     resolution: AU_SI_RESOLUTIONS,
-<<<<<<< HEAD
-    cdr_data_dir: Path,
-=======
-    ide_dir: Path,
-    tie_dir: Path,
-    output_dir: Path,
->>>>>>> 21fd88d3
+    cdr_data_dir: Path,
     first_melt_doy: int = MELT_SEASON_FIRST_DOY,
     last_melt_doy: int = MELT_SEASON_LAST_DOY,
     no_melt_flag: int = MELT_ONSET_FILL_VALUE,
@@ -242,13 +204,7 @@
             date=date - dt.timedelta(days=1),
             hemisphere=hemisphere,
             resolution=resolution,
-<<<<<<< HEAD
             cdr_data_dir=cdr_data_dir,
-=======
-            ide_dir=ide_dir,
-            tie_dir=tie_dir,
-            output_dir=output_dir,
->>>>>>> 21fd88d3
         )
         logger.info(f"using read melt_onset_field for prior for {day_of_year}")
 
@@ -286,13 +242,7 @@
     hemisphere: Hemisphere,
     resolution: AU_SI_RESOLUTIONS,
     interp_range: int = 5,
-<<<<<<< HEAD
-    cdr_data_dir: Path,
-=======
-    ide_dir: Path,
-    tie_dir: Path,
-    output_dir: Path,
->>>>>>> 21fd88d3
+    cdr_data_dir: Path,
 ) -> xr.Dataset:
     """Create xr dataset containing the complete daily enhanced CDR.
 
@@ -312,13 +262,7 @@
         date=date,
         hemisphere=hemisphere,
         resolution=resolution,
-<<<<<<< HEAD
-        cdr_data_dir=cdr_data_dir,
-=======
-        ide_dir=ide_dir,
-        tie_dir=tie_dir,
-        output_dir=output_dir,
->>>>>>> 21fd88d3
+        cdr_data_dir=cdr_data_dir,
     )
 
     # Update cde_ds with melt onset info
@@ -380,13 +324,7 @@
     date: dt.date,
     hemisphere: Hemisphere,
     resolution: AU_SI_RESOLUTIONS,
-<<<<<<< HEAD
-    cdr_data_dir: Path,
-=======
-    ide_dir: Path,
-    tie_dir: Path,
-    output_dir: Path,
->>>>>>> 21fd88d3
+    cdr_data_dir: Path,
     interp_range: int = 5,
     fill_the_pole_hole: bool = True,
 ) -> None:
@@ -396,13 +334,7 @@
         hemisphere=hemisphere,
         resolution=resolution,
         interp_range=interp_range,
-<<<<<<< HEAD
-        cdr_data_dir=cdr_data_dir,
-=======
-        ide_dir=ide_dir,
-        tie_dir=tie_dir,
-        output_dir=output_dir,
->>>>>>> 21fd88d3
+        cdr_data_dir=cdr_data_dir,
     )
     # TODO: Perhaps this function should come from seaice_ecdr, not pm_icecon?
     output_path = get_ecdr_filepath(
@@ -425,13 +357,7 @@
     date: dt.date,
     hemisphere: Hemisphere,
     resolution: AU_SI_RESOLUTIONS,
-<<<<<<< HEAD
-    cdr_data_dir: Path,
-=======
-    ide_dir: Path,
-    tie_dir: Path,
-    output_dir: Path,
->>>>>>> 21fd88d3
+    cdr_data_dir: Path,
     mask_and_scale: bool = True,
 ) -> xr.Dataset:
     """Read an cdecdr netCDF file, creating it if it doesn't exist.
@@ -443,11 +369,7 @@
         date,
         hemisphere,
         resolution,
-<<<<<<< HEAD
-        cdr_data_dir=cdr_data_dir,
-=======
-        directory_name=output_dir,
->>>>>>> 21fd88d3
+        cdr_data_dir=cdr_data_dir,
         file_label="cdecdr",
     )
     # TODO: This only creates if file is missing.  We may want an overwrite opt
@@ -456,13 +378,7 @@
             date=date,
             hemisphere=hemisphere,
             resolution=resolution,
-<<<<<<< HEAD
             cdr_data_dir=cdr_data_dir,
-=======
-            ide_dir=ide_dir,
-            tie_dir=tie_dir,
-            output_dir=output_dir,
->>>>>>> 21fd88d3
         )
     logger.info(f"Reading cdeCDR file from: {cde_filepath}")
     cde_ds = xr.open_dataset(cde_filepath, mask_and_scale=mask_and_scale)
@@ -476,13 +392,7 @@
     start_date: dt.date,
     end_date: dt.date,
     resolution: AU_SI_RESOLUTIONS,
-<<<<<<< HEAD
-    cdr_data_dir: Path,
-=======
-    ide_dir: Path,
-    tie_dir: Path,
-    output_dir: Path,
->>>>>>> 21fd88d3
+    cdr_data_dir: Path,
 ) -> None:
     """Generate the complete daily ecdr files for a range of dates."""
     for date in date_range(start_date=start_date, end_date=end_date):
@@ -491,13 +401,7 @@
                 date=date,
                 hemisphere=hemisphere,
                 resolution=resolution,
-<<<<<<< HEAD
                 cdr_data_dir=cdr_data_dir,
-=======
-                ide_dir=ide_dir,
-                tie_dir=tie_dir,
-                output_dir=output_dir,
->>>>>>> 21fd88d3
             )
 
         # TODO: either catch and re-throw this exception or throw an error after
@@ -547,11 +451,7 @@
     type=click.Choice(get_args(Hemisphere)),
 )
 @click.option(
-<<<<<<< HEAD
     "--cdr-data-dir",
-=======
-    "-i",
-    "--ide-dir",
     required=True,
     type=click.Path(
         exists=True,
@@ -561,47 +461,12 @@
         resolve_path=True,
         path_type=Path,
     ),
-    default=INITIAL_DAILY_OUTPUT_DIR,
-    show_default=True,
-)
-@click.option(
-    "-t",
-    "--tie-dir",
-    required=True,
-    type=click.Path(
-        exists=True,
-        file_okay=False,
-        dir_okay=True,
-        writable=True,
-        resolve_path=True,
-        path_type=Path,
-    ),
-    default=TEMPORAL_INTERP_DAILY_OUTPUT_DIR,
-    show_default=True,
-)
-@click.option(
-    "-o",
-    "--output-dir",
->>>>>>> 21fd88d3
-    required=True,
-    type=click.Path(
-        exists=True,
-        file_okay=False,
-        dir_okay=True,
-        writable=True,
-        resolve_path=True,
-        path_type=Path,
-    ),
-<<<<<<< HEAD
     default=STANDARD_BASE_OUTPUT_DIR,
     help=(
         "Base output directory for standard ECDR outputs."
         " Subdirectories are created for outputs of"
         " different stages of processing."
     ),
-=======
-    default=COMPLETE_DAILY_OUTPUT_DIR,
->>>>>>> 21fd88d3
     show_default=True,
 )
 @click.option(
@@ -614,13 +479,7 @@
     *,
     date: dt.date,
     hemisphere: Hemisphere,
-<<<<<<< HEAD
-    cdr_data_dir: Path,
-=======
-    ide_dir: Path,
-    tie_dir: Path,
-    output_dir: Path,
->>>>>>> 21fd88d3
+    cdr_data_dir: Path,
     resolution: AU_SI_RESOLUTIONS,
 ) -> None:
     """Run the temporal composite daily ECDR algorithm with AMSR2 data.
@@ -637,11 +496,5 @@
         start_date=date,
         end_date=date,
         resolution=resolution,
-<<<<<<< HEAD
-        cdr_data_dir=cdr_data_dir,
-=======
-        ide_dir=ide_dir,
-        tie_dir=tie_dir,
-        output_dir=output_dir,
->>>>>>> 21fd88d3
+        cdr_data_dir=cdr_data_dir,
     )